# Debug Info Feature

To add debug info to a generated native image, add the flag
`-H:GenerateDebugInfo=<N>` to the native image command line (where `N` is
<<<<<<< HEAD
a positive integer value -- the default value `0` means generate no
debug info). For example,
```shell
=======
a positive integer value and the default value `0` means generate no
debug info). For example:
```
>>>>>>> 5dace0c6
javac Hello.java
native-image -H:GenerateDebugInfo=1 Hello
```
The resulting image should contain code (method) debug records in a
format the GNU Debugger (GDB) understands (Windows support is still under development).
At present it makes no difference which positive value is supplied to the `GenerateDebugInfo` option.

The `GenerateDebugInfo` option also enables caching of sources for any
JDK runtime classes, GraalVM classes, and application classes which can
be located during native image generation. By default, the cache is
created under local subdirectory sources (a command line option can be
used to specify an alternative location). It is used to configure
source file search path roots for the debugger. Files in the cache are
located in a directory hierarchy that matches the file path
information included in the native image debug records. The source
cache should contain all the files needed to debug the generated image
and nothing more. This local cache provides a convenient way of making
just the necessary sources available to the debugger or IDE when
debugging a native image.

The implementation tries to be smart about locating source files. It
uses the current `JAVA_HOME` to locate the JDK src.zip when searching
for JDK runtime sources. It also uses entries in the classpath to
suggest locations for GraalVM source files and application source
files (see below for precise details of the scheme used to identify
source locations). However, source layouts do vary and it may not be
possible to find all sources. Hence, users can specify the location of
source files explicitly on the command line using option
`DebugInfoSourceSearchPath`:
```shell
javac --source-path apps/greeter/src \
    -d apps/greeter/classes org/my/greeter/*Greeter.java
javac -cp apps/greeter/classes \
    --source-path apps/hello/src \
    -d apps/hello/classes org/my/hello/Hello.java
native-image -H:GenerateDebugInfo=1 \
    -H:DebugInfoSourceSearchPath=apps/hello/src \
    -H:DebugInfoSourceSearchPath=apps/greeter/src \
    -cp apps/hello/classes:apps/greeter/classes org.my.hello.Hello
```
The `DebugInfoSourceSearchPath` option can be repeated as many times as
required to notify all the target source locations. The value passed
to this option can be either an absolute or relative path. It can
identify either a directory, a source JAR, or a source zip file. It is
also possible to specify several source roots at once using a comma
separator:
<<<<<<< HEAD
```shell
=======
```
>>>>>>> 5dace0c6
native-image -H:GenerateDebugInfo=1 \
    -H:DebugInfoSourceSearchPath=apps/hello/target/hello-sources.jar,apps/greeter/target/greeter-sources.jar \
    -cp apps/target/hello.jar:apps/target/greeter.jar \
    org.my.Hello
```
By default, the cache of application, GraalVM, and JDK sources is
located under local directory sources. The `DebugInfoSourceCacheRoot`
option can be used to specify an alternative location for the top level
directory. As an example, the following variant of the previous
command specifies the same target but employs an absolute path:
```shell
SOURCE_CACHE_ROOT=$PWD/sources
native-image -H:GenerateDebugInfo=1 \
    -H:DebugInfoSourceCacheRoot=$SOURCE_CACHE_ROOT \
    -H:DebugInfoSourceSearchPath=apps/hello/target/hello-sources.jar,apps/greeter/target/greeter-sources.jar \
    -cp apps/target/hello.jar:apps/target/greeter.jar \
    org.my.Hello
```
If you specify a root directory that does not yet exist, it will be
created during population of the cache.

Note that in all the examples above the `DebugInfoSourceSearchPath`
options are actually redundant. In the first case, the classpath
entries for _apps/hello/classes_ and _apps/greeter/classes_ will be used
to derive the default search roots `apps/hello/src` and
_apps/greeter/src_. In the second case, the classpath entries for
_apps/target/hello.jar_ and _apps/target/greeter.jar_ will be used to
derive the default search roots _apps/target/hello-sources.jar_ and
_apps/target/greeter-sources.jar_.


## Currently Implemented Features

The currently implemented features include:

  - break points configured by file and line, or by method name
  - single stepping by line including both into and over function calls
  - stack backtraces (not including frames detailing inlined code)

Note that single stepping within a compiled method includes file and
line number info for inlined code, including inlined GraalVM methods.
So, GDB may switch files even though you are still in the same
compiled method.

### Identifying the Location of Source Code

One goal of the implementation is to make it simple to configure your
debugger so that it can identify the relevant source file when it
stops during program execution. The native image builder tries to
achieve this by accumulating the relevant sources in a suitably
structured file cache.

The native image builder uses different strategies to locate source
files for JDK runtime classes, GraalVM classes, and application source
classes for inclusion in the local sources cache. It identifies which
strategy to use based on the package name of the class. So, for
example, packages starting with `java.*` or `jdk.*` are JDK classes;
packages starting with `org.graal.*` or `com.oracle.svm.*` are GraalVM
classes; any other packages are regarded as application classes.

Sources for JDK runtime classes are retrieved from the _src.zip_ found
in the JDK release used to run the native image generation process.
Retrieved files are cached under subdirectory _sources/jdk_, using the
module name (for JDK11) and package name of the associated class to
define the directory hierarchy in which the source is located.

For example, on Linux the source for `class java.util.HashMap` will
be cached in file _sources/jdk/java.base/java/util/HashMap.java_. Debug
info records for this class and its methods will identify this source
file using the relative directory path _java.base/java/util_ and file
name _HashMap.java_. On Windows things will be the same modulo use of
'\' rather than '/' as the file separator.

Sources for GraalVM classes are retrieved from zip files or source
directories derived from entries in the classpath. Retrieved files are
cached under subdirectory _sources/graal_, using the package name of the
associated class to define the directory hierarchy in which the source
is located (e.g., class `com.oracle.svm.core.VM` has its source file
cached at `sources/graal/com/oracle/svm/core/VM.java`).

The lookup scheme for cached GraalVM sources varies depending upon
what is found in each classpath entry. Given a JAR file entry like
_/path/to/foo.jar_, the corresponding file _/path/to/foo.src.zip_ is
considered as a candidate zip file system from which source files may
be extracted. When the entry specifies a dir like _/path/to/bar_ then
directories _/path/to/bar/src_ and _/path/to/bar/src_gen_ are considered
as candidates. Candidates are skipped when the zip file or source
directory does not exist, or it does not contain at least one
subdirectory hierarchy that matches one of the the expected GraalVM
package hierarchies.

Sources for application classes are retrieved from source JAR files or
source directories derived from entries in the classpath. Retrieved
files are cached under subdirectory _sources/src_, using the package
name of the associated class to define the directory hierarchy in
which the source is located (e.g., class `org.my.foo.Foo` has its
source file cached as `sources/src/org/my/foo/Foo.java`).

The lookup scheme for cached application sources varies depending upon
what is found in each classpath entry. Given a JAR file entry like
_/path/to/foo.jar_, the corresponding JAR _/path/to/foo-sources.jar_ is
considered as a candidate zip file system from which source files may
be extracted. When the entry specifies a dir like _/path/to/bar/classes_
or _/path/to/bar/target/classes_ then one of the directories
_/path/to/bar/src/main/java_, _/path/to/bar/src/java_ or _/path/to/bar/src_
is selected as a candidate (in that order of preference). Finally, the
current directory in which the Native Image program is being run is
also considered as a candidate.

These lookup strategies are only provisional and may need extending in the
future. However, it is possible to make missing sources
available by other means. One option is to unzip extra app source JAR files,
or copy extra app source trees into the cache. Another is to
configure extra source search paths.

### Configuring Source Paths in GNU Debugger

By default, GDB will employ the three local directory roots
`sources/{jdk,graal,src}` to locate the source files for your app classes, GraalVM
classes, and JDK runtime classes. If the sources cache is not located in the
directory in which you run GDB, you can configure the required paths using the
following command:
```
(gdb) set directories /path/to/sources/jdk:/path/to/sources/graal:/path/to/sources/src
```
THe `/path/to/sources/jdk` directory should contain source files for all JDK runtime
classes referenced from debug records.

The `/path/to/sources/graal` directory should contain source files for all GraalVM
classes referenced from debug records. Note that the current
implementation does not yet find some sources for the GraalVM JIT
compiler in the _org.graalvm.compiler*_ package subspace.

The `/path/to/sources/src` directory should contain source files for all
application classes referenced from debug records, assuming they can
be located using the lookup strategy described above.

You can supplement the files cached in `sources/src` by unzipping
application source JAR files or copying application source trees into the
cache. You will need to ensure that any new subdirectory you add to
`sources/src` corresponds to the top level package for the classes whose
sources are being included.

<<<<<<< HEAD
You can also add extra directories to the search path using the `set
directories` command:
```shell
=======
You can also add extra directories to the search path using the `set directories` command:
```
>>>>>>> 5dace0c6
(gdb) set directories /path/to/my/sources/:/path/to/my/other/sources
```
Note that the GNU Debugger does not understand zip format file systems so any extra entries you
add must identify a directory tree containing the relevant
sources. Once again, top level entries in the directory added to the
search path must correspond to the top level package for the classes
whose sources are being included.

<!-- ### Configuring Source Paths in VS
TO BE ADDED -->

## Checking Debug Info on Linux

Note that this is only of interest to those who want to understand how the
debug info implementation works or want to troubleshoot problems
encountered during debugging that might relate to the debug info
encoding.

The `objdump` command can be used to display the debug info embedded
into a native image. The following commands (which all assume the
target binary is called `hello`) can be used to display all generated content:
```
objdump --dwarf=info hello > info
objdump --dwarf=abbrev hello > abbrev
objdump --dwarf=ranges hello > ranges
objdump --dwarf=decodedline hello > decodedline
objdump --dwarf=rawline hello > rawline
objdump --dwarf=str hello > str
objdump --dwarf=frames hello > frames
```

The *info* section includes details of all compiled Java methods.

The *abbrev* section defines the layout of records in the info section
that describe Java files (compilation units) and methods.

The *ranges* section details the start and end addresses of method
code segments.

The *decodedline* section maps subsegments of method code range
segments to files and line numbers. This mapping includes entries
for files and line numbers for inlined methods.

The *rawline* segment provides details of how the line table is
generated using DWARF state machine instructions that encode file,
line, and address transitions.

The *str* section provides a lookup table for strings referenced
from records in the info section.

The *frames* section lists transition points in compiled methods
where a (fixed size) stack frame is pushed or popped, allowing
the debugger to identify each frame's current and previous stack
pointers and its return address.

Note that some of the content embedded in the debug records is
generated by the C compiler and belongs to code that is either in
libraries or the C lib bootstrap code that is bundled in with the
Java method code.

### Currently Supported Targets

The prototype is currently implemented only for the GNU Debugger on Linux:

  - Linux/x86_64 support has been tested and should work
    correctly

  - Linux/AArch64 support is present but has not yet been fully
    verified (break points should work ok but stack backtraces
    may be incorrect)

Windows support is still under development.<|MERGE_RESOLUTION|>--- conflicted
+++ resolved
@@ -2,15 +2,9 @@
 
 To add debug info to a generated native image, add the flag
 `-H:GenerateDebugInfo=<N>` to the native image command line (where `N` is
-<<<<<<< HEAD
 a positive integer value -- the default value `0` means generate no
 debug info). For example,
 ```shell
-=======
-a positive integer value and the default value `0` means generate no
-debug info). For example:
-```
->>>>>>> 5dace0c6
 javac Hello.java
 native-image -H:GenerateDebugInfo=1 Hello
 ```
@@ -57,11 +51,7 @@
 identify either a directory, a source JAR, or a source zip file. It is
 also possible to specify several source roots at once using a comma
 separator:
-<<<<<<< HEAD
-```shell
-=======
-```
->>>>>>> 5dace0c6
+```shell
 native-image -H:GenerateDebugInfo=1 \
     -H:DebugInfoSourceSearchPath=apps/hello/target/hello-sources.jar,apps/greeter/target/greeter-sources.jar \
     -cp apps/target/hello.jar:apps/target/greeter.jar \
@@ -205,14 +195,8 @@
 `sources/src` corresponds to the top level package for the classes whose
 sources are being included.
 
-<<<<<<< HEAD
-You can also add extra directories to the search path using the `set
-directories` command:
-```shell
-=======
 You can also add extra directories to the search path using the `set directories` command:
-```
->>>>>>> 5dace0c6
+```shell
 (gdb) set directories /path/to/my/sources/:/path/to/my/other/sources
 ```
 Note that the GNU Debugger does not understand zip format file systems so any extra entries you
