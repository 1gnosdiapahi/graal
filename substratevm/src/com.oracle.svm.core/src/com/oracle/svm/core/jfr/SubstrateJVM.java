/*
 * Copyright (c) 2019, 2022, Oracle and/or its affiliates. All rights reserved.
 * DO NOT ALTER OR REMOVE COPYRIGHT NOTICES OR THIS FILE HEADER.
 *
 * This code is free software; you can redistribute it and/or modify it
 * under the terms of the GNU General Public License version 2 only, as
 * published by the Free Software Foundation.  Oracle designates this
 * particular file as subject to the "Classpath" exception as provided
 * by Oracle in the LICENSE file that accompanied this code.
 *
 * This code is distributed in the hope that it will be useful, but WITHOUT
 * ANY WARRANTY; without even the implied warranty of MERCHANTABILITY or
 * FITNESS FOR A PARTICULAR PURPOSE.  See the GNU General Public License
 * version 2 for more details (a copy is included in the LICENSE file that
 * accompanied this code).
 *
 * You should have received a copy of the GNU General Public License version
 * 2 along with this work; if not, write to the Free Software Foundation,
 * Inc., 51 Franklin St, Fifth Floor, Boston, MA 02110-1301 USA.
 *
 * Please contact Oracle, 500 Oracle Parkway, Redwood Shores, CA 94065 USA
 * or visit www.oracle.com if you need additional information or have any
 * questions.
 */
package com.oracle.svm.core.jfr;

import java.lang.reflect.Field;
import java.util.List;

import org.graalvm.compiler.api.replacements.Fold;
import org.graalvm.compiler.core.common.NumUtil;
import org.graalvm.nativeimage.ImageSingletons;
import org.graalvm.nativeimage.IsolateThread;
import org.graalvm.nativeimage.Platform;
import org.graalvm.nativeimage.Platforms;
import org.graalvm.word.Pointer;
import org.graalvm.word.WordFactory;

import com.oracle.svm.core.Uninterruptible;
import com.oracle.svm.core.heap.VMOperationInfos;
import com.oracle.svm.core.hub.DynamicHub;
import com.oracle.svm.core.jfr.logging.JfrLogging;
import com.oracle.svm.core.jfr.sampler.JfrExecutionSampler;
import com.oracle.svm.core.sampler.SamplerBufferPool;
import com.oracle.svm.core.thread.JavaThreads;
import com.oracle.svm.core.thread.JavaVMOperation;
import com.oracle.svm.core.thread.ThreadListener;
import com.oracle.svm.core.thread.VMThreads;
import com.oracle.svm.core.util.VMError;

import jdk.internal.event.Event;
import jdk.jfr.Configuration;
import jdk.jfr.internal.JVM;
import jdk.jfr.internal.LogTag;

/**
 * Manager class that handles most JFR Java API, see {@link Target_jdk_jfr_internal_JVM}.
 * <p>
 * Here is the execution order of relevant API methods:
 * <ul>
 * <li>{@link #createJFR} - initialize the JFR infrastructure but don't record any events yet.</li>
 * <li>{@link #setOutput} - set the path of the file where the JFR data should be written to.</li>
 * <li>{@link #beginRecording} - start recording JFR events.</li>
 * <li>{@link #setOutput} - either switch to a new file or close the current file.</li>
 * <li>{@link #endRecording()} - end recording JFR events.</li>
 * <li>{@link #destroyJFR()} - destroy the JFR infrastructure and free data.</li>
 * </ul>
 */
public class SubstrateJVM {
    private final List<Configuration> knownConfigurations;
    private final JfrOptionSet options;
    private final JfrNativeEventSetting[] eventSettings;
    private final JfrSymbolRepository symbolRepo;
    private final JfrTypeRepository typeRepo;
    private final JfrThreadRepository threadRepo;
    private final JfrStackTraceRepository stackTraceRepo;
    private final JfrMethodRepository methodRepo;
    private final JfrConstantPool[] repositories;

    private final JfrThreadLocal threadLocal;
    private final JfrGlobalMemory globalMemory;
    private final SamplerBufferPool samplerBufferPool;
    private final JfrUnlockedChunkWriter unlockedChunkWriter;
    private final JfrRecorderThread recorderThread;

    private final JfrLogging jfrLogging;

    private boolean initialized;
    /*
     * We need this separate field for all JDK versions, i.e., even for versions where the field
     * JVM.recording is present (JVM.recording is not set for all the cases that we are interested
     * in).
     */
    private volatile boolean recording;
    private byte[] metadataDescriptor;
    private String dumpPath;

    @Platforms(Platform.HOSTED_ONLY.class)
    public SubstrateJVM(List<Configuration> configurations) {
        this.knownConfigurations = configurations;

        options = new JfrOptionSet();

        int eventCount = JfrMetadataTypeLibrary.getPlatformEventCount();
        eventSettings = new JfrNativeEventSetting[eventCount];
        for (int i = 0; i < eventSettings.length; i++) {
            eventSettings[i] = new JfrNativeEventSetting();
        }

        stackTraceRepo = new JfrStackTraceRepository();
        symbolRepo = new JfrSymbolRepository();
        typeRepo = new JfrTypeRepository();
        threadRepo = new JfrThreadRepository();
        methodRepo = new JfrMethodRepository();
        /*
         * The ordering in the array dictates the writing order of constant pools in the recording.
         * Current rules: 1. methodRepo should be after stackTraceRepo; 2. typeRepo should be after
         * methodRepo and stackTraceRepo; 3. symbolRepo should be on end.
         */
        repositories = new JfrConstantPool[]{stackTraceRepo, methodRepo, typeRepo, symbolRepo};

        threadLocal = new JfrThreadLocal();
        globalMemory = new JfrGlobalMemory();
        samplerBufferPool = new SamplerBufferPool();
        unlockedChunkWriter = new JfrChunkWriter(globalMemory);
        recorderThread = new JfrRecorderThread(globalMemory, unlockedChunkWriter);

        jfrLogging = new JfrLogging();

        initialized = false;
        recording = false;
        metadataDescriptor = null;
    }

    @Fold
    public static SubstrateJVM get() {
        return ImageSingletons.lookup(SubstrateJVM.class);
    }

    @Fold
    public static List<Configuration> getKnownConfigurations() {
        return get().knownConfigurations;
    }

    @Fold
    public static JfrGlobalMemory getGlobalMemory() {
        return get().globalMemory;
    }

    @Fold
    public static JfrRecorderThread getRecorderThread() {
        return get().recorderThread;
    }

    @Fold
    public static ThreadListener getThreadLocal() {
        return get().threadLocal;
    }

    @Fold
    public static SamplerBufferPool getSamplerBufferPool() {
        return get().samplerBufferPool;
    }

    @Fold
    public static JfrTypeRepository getTypeRepository() {
        return get().typeRepo;
    }

    @Fold
    public static JfrSymbolRepository getSymbolRepository() {
        return get().symbolRepo;
    }

    @Fold
    public static JfrThreadRepository getThreadRepo() {
        return get().threadRepo;
    }

    @Fold
    public static JfrMethodRepository getMethodRepo() {
        return get().methodRepo;
    }

    @Fold
    public static JfrStackTraceRepository getStackTraceRepo() {
        return get().stackTraceRepo;
    }

    @Fold
    public static JfrLogging getJfrLogging() {
        return get().jfrLogging;
    }

    public static Object getHandler(Class<? extends jdk.internal.event.Event> eventClass) {
        try {
            Field f = eventClass.getDeclaredField("eventHandler");
            f.setAccessible(true);
            return f.get(null);
        } catch (NoSuchFieldException | IllegalArgumentException | IllegalAccessException e) {
            throw new InternalError("Could not access event handler");
        }
    }

    @Uninterruptible(reason = "Prevent races with VM operations that start/stop recording.", callerMustBe = true)
    protected boolean isRecording() {
        return recording;
    }

    /**
     * See {@link JVM#createJFR}. Until {@link #beginRecording} is executed, no JFR events can be
     * triggered yet. So, we don't need to take any precautions here.
     */
    public boolean createJFR(boolean simulateFailure) {
        if (simulateFailure) {
            throw new IllegalStateException("Unable to start JFR");
        } else if (initialized) {
            throw new IllegalStateException("JFR was already started before");
        }

        options.validateAndAdjustMemoryOptions();

        JfrTicks.initialize();
        threadLocal.initialize(options.threadBufferSize.getValue());
        globalMemory.initialize(options.globalBufferSize.getValue(), options.globalBufferCount.getValue());
        unlockedChunkWriter.initialize(options.maxChunkSize.getValue());

        recorderThread.start();

        initialized = true;
        return true;
    }

    /**
     * See {@link JVM#destroyJFR}. This method is only called after the recording was already
     * stopped. As no JFR events can be triggered by the current or any other thread, we don't need
     * to take any precautions here.
     */
    public boolean destroyJFR() {
        assert !recording : "must already have been stopped";
        if (!initialized) {
            return false;
        }

        recorderThread.shutdown();

        globalMemory.teardown();
        symbolRepo.teardown();
        threadRepo.teardown();
        stackTraceRepo.teardown();
        methodRepo.teardown();
        threadLocal.teardown();

        initialized = false;
        return true;
    }

    @Uninterruptible(reason = "Called from uninterruptible code.", mayBeInlined = true)
    public long getStackTraceId(long eventTypeId, int skipCount) {
        if (isStackTraceEnabled(eventTypeId)) {
            return getStackTraceId(skipCount);
        } else {
            return 0L;
        }
    }

    /**
     * See {@link JVM#getStackTraceId}.
     */
    @Uninterruptible(reason = "Called from uninterruptible code.", mayBeInlined = true)
    public long getStackTraceId(int skipCount) {
        return stackTraceRepo.getStackTraceId(skipCount);
    }

    @Uninterruptible(reason = "Called from uninterruptible code.", mayBeInlined = true)
    public long getStackTraceId(JfrEvent eventType, int skipCount) {
        return getStackTraceId(eventType.getId(), skipCount);
    }

    /**
     * See {@link JVM#getThreadId}.
     */
    @Uninterruptible(reason = "Called from uninterruptible code.", mayBeInlined = true)
    public static long getThreadId(Thread thread) {
        if (HasJfrSupport.get()) {
            return JavaThreads.getThreadId(thread);
        }
        return 0;
    }

    @Uninterruptible(reason = "Called from uninterruptible code.", mayBeInlined = true)
    public static long getCurrentThreadId() {
        if (HasJfrSupport.get()) {
            return JavaThreads.getCurrentThreadId();
        }
        return 0;
    }

    /**
     * See {@link JVM#storeMetadataDescriptor}.
     */
    public void storeMetadataDescriptor(byte[] bytes) {
        metadataDescriptor = bytes;
        JfrChunkWriter chunkWriter = unlockedChunkWriter.lock();
        chunkWriter.setCurrentMetadataId();
        chunkWriter.unlock();
    }

    /**
     * See {@link JVM#beginRecording}.
     */
    public void beginRecording() {
        if (recording) {
            return;
        }

        JfrChunkWriter chunkWriter = unlockedChunkWriter.lock();
        try {
            // It is possible that setOutput was called with a filename earlier. In that case, we
            // need to start recording to the specified file right away.
            chunkWriter.maybeOpenFile();
        } finally {
            chunkWriter.unlock();
        }

        JfrBeginRecordingOperation vmOp = new JfrBeginRecordingOperation();
        vmOp.enqueue();
    }

    /**
     * See {@link JVM#endRecording}.
     */
    public void endRecording() {
        if (!recording) {
            return;
        }

        JfrEndRecordingOperation vmOp = new JfrEndRecordingOperation();
        vmOp.enqueue();
    }

    /**
     * See {@link JVM#getClassId}.
     */
    @Uninterruptible(reason = "Called from uninterruptible code.", mayBeInlined = true)
    public long getClassId(Class<?> clazz) {
        return typeRepo.getClassId(clazz);
    }

    /**
     * See {@link JVM#setOutput}. The JFR infrastructure also calls this method when it is time to
     * rotate the file.
     */
    public void setOutput(String file) {
        JfrChunkWriter chunkWriter = unlockedChunkWriter.lock();
        try {
            if (recording) {
                boolean existingFile = chunkWriter.hasOpenFile();
                if (existingFile) {
                    chunkWriter.closeFile(metadataDescriptor, repositories, threadRepo);
                }
                if (file != null) {
                    chunkWriter.openFile(file);
                    // If in-memory recording was active so far, we should notify the recorder
                    // thread because the global memory buffers could be rather full.
                    if (!existingFile) {
                        recorderThread.signal();
                    }
                }
            } else {
                chunkWriter.setFilename(file);
            }
        } finally {
            chunkWriter.unlock();
        }
    }

    /**
     * See {@link JVM#setFileNotification}.
     */
    public void setFileNotification(long delta) {
        options.maxChunkSize.setUserValue(delta);
    }

    /**
     * See {@link JVM#setGlobalBufferCount}.
     */
    public void setGlobalBufferCount(long count) {
        options.globalBufferCount.setUserValue(count);
    }

    /**
     * See {@link JVM#setGlobalBufferSize}.
     */
    public void setGlobalBufferSize(long size) {
        options.globalBufferSize.setUserValue(size);
    }

    /**
     * See {@link JVM#setMemorySize}.
     */
    public void setMemorySize(long size) {
        options.memorySize.setUserValue(size);
    }

    /**
     * See {@code JVM#setMethodSamplingInterval}.
     */
    public void setMethodSamplingInterval(long type, long intervalMillis) {
        if (type != JfrEvent.ExecutionSample.getId()) {
            // JFR is currently only supporting ExecutionSample event, but this method is called
            // during JFR startup, so we can't throw an error.
            return;
        }

        JfrExecutionSampler.singleton().setIntervalMillis(intervalMillis);

        if (intervalMillis > 0) {
            SubstrateJVM.get().setStackTraceEnabled(type, true);
            SubstrateJVM.get().setEnabled(type, true);
        }

        updateSampler();
    }

    @Uninterruptible(reason = "Prevent races with VM operations that start/stop recording.")
    private void updateSampler() {
        if (recording) {
            updateSampler0();
        }
    }

    @Uninterruptible(reason = "The executed VM operation rechecks if JFR recording is active.", calleeMustBe = false)
    private static void updateSampler0() {
        JfrExecutionSampler.singleton().update();
    }

    /**
     * See {@code JVM#setSampleThreads}.
     */
    public void setSampleThreads(boolean sampleThreads) {
        setEnabled(JfrEvent.ExecutionSample.getId(), sampleThreads);
        setEnabled(JfrEvent.NativeMethodSample.getId(), sampleThreads);
    }

    /**
     * See {@link JVM#setCompressedIntegers}.
     */
    public void setCompressedIntegers(boolean compressed) {
        if (!compressed) {
            throw new IllegalStateException("JFR currently only supports compressed integers.");
        }
    }

    /**
     * See {@link JVM#setStackDepth}.
     */
    public void setStackDepth(int depth) {
        stackTraceRepo.setStackTraceDepth(depth);
    }

    /**
     * See {@link JVM#setStackTraceEnabled}.
     */
    public void setStackTraceEnabled(long eventTypeId, boolean enabled) {
        eventSettings[NumUtil.safeToInt(eventTypeId)].setStackTrace(enabled);
    }

    @Uninterruptible(reason = "Called from uninterruptible code.", mayBeInlined = true)
    public boolean isStackTraceEnabled(long eventTypeId) {
        assert (int) eventTypeId == eventTypeId;
        return eventSettings[(int) eventTypeId].hasStackTrace();
    }

    /**
     * See {@link JVM#setThreadBufferSize}.
     */
    public void setThreadBufferSize(long size) {
        options.threadBufferSize.setUserValue(size);
    }

    /**
     * See {@link JVM#flush}.
     */
    @Uninterruptible(reason = "Accesses a JFR buffer.")
    public boolean flush(Target_jdk_jfr_internal_EventWriter writer, int uncommittedSize, int requestedSize) {
        assert writer != null;
        assert uncommittedSize >= 0;

        JfrBuffer oldBuffer = threadLocal.getJavaBuffer();
        assert oldBuffer.isNonNull();
        JfrBuffer newBuffer = JfrThreadLocal.flush(oldBuffer, WordFactory.unsigned(uncommittedSize), requestedSize);
        if (newBuffer.isNull()) {
            // The flush failed for some reason, so mark the EventWriter as invalid for this write
            // attempt.
            JfrEventWriterAccess.setStartPosition(writer, oldBuffer.getPos().rawValue());
            JfrEventWriterAccess.setCurrentPosition(writer, oldBuffer.getPos().rawValue());
            JfrEventWriterAccess.setValid(writer, false);
        } else {
            // Update the EventWriter so that it uses the correct buffer and positions.
            Pointer newCurrentPos = newBuffer.getPos().add(uncommittedSize);
            JfrEventWriterAccess.setStartPosition(writer, newBuffer.getPos().rawValue());
            JfrEventWriterAccess.setCurrentPosition(writer, newCurrentPos.rawValue());
            if (newBuffer.notEqual(oldBuffer)) {
                JfrEventWriterAccess.setStartPositionAddress(writer, JfrBufferAccess.getAddressOfPos(newBuffer).rawValue());
                JfrEventWriterAccess.setMaxPosition(writer, JfrBufferAccess.getDataEnd(newBuffer).rawValue());
            }
        }

        // Return false to signal that there is no need to do another flush at the end of the
        // current event.
        return false;
    }

<<<<<<< HEAD
    public void flush() {
        JfrChunkWriter chunkWriter = unlockedChunkWriter.lock();
        try {
            if (recording) {
                boolean existingFile = chunkWriter.hasOpenFile();
                if (existingFile) {
                    chunkWriter.flush(metadataDescriptor, repositories, threadRepo);
                }
            }
        } finally {
            chunkWriter.unlock();
        }
    }

    public void markChunkFinal() {
        JfrChunkWriter chunkWriter = unlockedChunkWriter.lock();
        try {
            if (recording) {
                boolean existingFile = chunkWriter.hasOpenFile();
                if (existingFile) {
                    chunkWriter.markChunkFinal();
                }
            }
        } finally {
            chunkWriter.unlock();
        }
    }

    /** See {@link JVM#setRepositoryLocation}. */
=======
    /**
     * See {@link JVM#setRepositoryLocation}.
     */
>>>>>>> 74db4491
    public void setRepositoryLocation(@SuppressWarnings("unused") String dirText) {
        // Would only be used in case of an emergency dump, which is not supported at the moment.
    }

    /**
     * See {@code JfrEmergencyDump::set_dump_path}.
     */
    public void setDumpPath(String dumpPathText) {
        dumpPath = dumpPathText;
    }

    /**
     * See {@code JVM#getDumpPath()}.
     */
    public String getDumpPath() {
        if (dumpPath == null) {
            dumpPath = Target_jdk_jfr_internal_SecuritySupport.getPathInProperty("user.home", null).toString();
        }
        return dumpPath;
    }

    /**
     * See {@link JVM#abort}.
     */
    public void abort(String errorMsg) {
        throw VMError.shouldNotReachHere(errorMsg);
    }

    /**
     * See {@link JVM#shouldRotateDisk}.
     */
    public boolean shouldRotateDisk() {
        JfrChunkWriter chunkWriter = unlockedChunkWriter.lock();
        try {
            return chunkWriter.shouldRotateDisk();
        } finally {
            chunkWriter.unlock();
        }
    }

    public long getChunkStartNanos() {
        JfrChunkWriter chunkWriter = unlockedChunkWriter.lock();
        try {
            return chunkWriter.getChunkStartNanos();
        } finally {
            chunkWriter.unlock();
        }
    }

    /**
     * See {@link JVM#log}.
     */
    public void log(int tagSetId, int level, String message) {
        jfrLogging.log(tagSetId, level, message);
    }

    /**
     * See {@link JVM#logEvent}.
     */
    public void logEvent(int level, String[] lines, boolean system) {
        jfrLogging.logEvent(level, lines, system);
    }

    /**
     * See {@link JVM#subscribeLogLevel}.
     */
    public void subscribeLogLevel(@SuppressWarnings("unused") LogTag lt, @SuppressWarnings("unused") int tagSetId) {
        // Currently unused because logging support is minimal.
    }

    /**
     * See {@link JVM#getEventWriter}.
     */
    public Target_jdk_jfr_internal_EventWriter getEventWriter() {
        return threadLocal.getEventWriter();
    }

    /**
     * See {@link JVM#newEventWriter}.
     */
    public Target_jdk_jfr_internal_EventWriter newEventWriter() {
        return threadLocal.newEventWriter();
    }

    /**
     * See {@link JVM#setEnabled}.
     */
    public void setEnabled(long eventTypeId, boolean newValue) {
        boolean oldValue = eventSettings[NumUtil.safeToInt(eventTypeId)].isEnabled();
        if (newValue != oldValue) {
            eventSettings[NumUtil.safeToInt(eventTypeId)].setEnabled(newValue);

            if (eventTypeId == JfrEvent.ExecutionSample.getId()) {
                updateSampler();
            }
        }
    }

    @Uninterruptible(reason = "Called from uninterruptible code.", mayBeInlined = true)
    public boolean isEnabled(JfrEvent event) {
        return eventSettings[(int) event.getId()].isEnabled();
    }

    @Uninterruptible(reason = "Called from uninterruptible code.", mayBeInlined = true)
    public void setLarge(JfrEvent event, boolean large) {
        eventSettings[(int) event.getId()].setLarge(large);
    }

    @Uninterruptible(reason = "Called from uninterruptible code.", mayBeInlined = true)
    public boolean isLarge(JfrEvent event) {
        return eventSettings[(int) event.getId()].isLarge();
    }

    /**
     * See {@link JVM#setThreshold}.
     */
    public boolean setThreshold(long eventTypeId, long ticks) {
        eventSettings[NumUtil.safeToInt(eventTypeId)].setThresholdTicks(ticks);
        return true;
    }

    /**
     * See {@link JVM#setCutoff}.
     */
    public boolean setCutoff(long eventTypeId, long cutoffTicks) {
        eventSettings[NumUtil.safeToInt(eventTypeId)].setCutoffTicks(cutoffTicks);
        return true;
    }

    public boolean setConfiguration(Class<? extends Event> eventClass, Object configuration) {
        DynamicHub.fromClass(eventClass).setJrfEventConfiguration(configuration);
        return true;
    }

    public Object getConfiguration(Class<? extends Event> eventClass) {
        return DynamicHub.fromClass(eventClass).getJfrEventConfiguration();
    }

    public void exclude(Thread thread) {
        JfrThreadLocal jfrThreadLocal = (JfrThreadLocal) getThreadLocal();
        jfrThreadLocal.exclude(thread);
    }

    public void include(Thread thread) {
        JfrThreadLocal jfrThreadLocal = (JfrThreadLocal) getThreadLocal();
        jfrThreadLocal.include(thread);
    }

    public boolean isExcluded(Thread thread) {
        // in jdk 17 and jdk19 the argument is only ever the current thread.
        if (!thread.equals(Thread.currentThread())) {
            return false;
        }
        return isCurrentThreadExcluded();
    }

    @Uninterruptible(reason = "Called from uninterruptible code.")
    public boolean isCurrentThreadExcluded() {
        JfrThreadLocal jfrThreadLocal = (JfrThreadLocal) getThreadLocal();
        return jfrThreadLocal.isCurrentThreadExcluded();
    }

    private static class JfrBeginRecordingOperation extends JavaVMOperation {
        JfrBeginRecordingOperation() {
            super(VMOperationInfos.get(JfrBeginRecordingOperation.class, "JFR begin recording", SystemEffect.SAFEPOINT));
        }

        @Override
        protected void operate() {
            SubstrateJVM.getThreadRepo().registerRunningThreads();
            SubstrateJVM.get().recording = true;
            /* Recording is enabled, so JFR events can be triggered at any time. */

            JfrExecutionSampler.singleton().update();
        }
    }

    private static class JfrEndRecordingOperation extends JavaVMOperation {
        JfrEndRecordingOperation() {
            super(VMOperationInfos.get(JfrEndRecordingOperation.class, "JFR end recording", SystemEffect.SAFEPOINT));
        }

        /**
         * When the safepoint ends, it is guaranteed that all {@link JfrNativeEventWriter}s finished
         * their job and that no further JFR events will be triggered. It is also guaranteed that no
         * thread executes any code related to the execution sampling.
         */
        @Override
        protected void operate() {
            SubstrateJVM.get().recording = false;
            JfrExecutionSampler.singleton().update();

            /* Free all JFR-related buffers (no further JFR events may be triggered). */
            for (IsolateThread isolateThread = VMThreads.firstThread(); isolateThread.isNonNull(); isolateThread = VMThreads.nextThread(isolateThread)) {
                JfrThreadLocal.stopRecording(isolateThread, false);
            }

            SubstrateJVM.getSamplerBufferPool().teardown();
        }
    }
}<|MERGE_RESOLUTION|>--- conflicted
+++ resolved
@@ -512,7 +512,6 @@
         return false;
     }
 
-<<<<<<< HEAD
     public void flush() {
         JfrChunkWriter chunkWriter = unlockedChunkWriter.lock();
         try {
@@ -541,12 +540,10 @@
         }
     }
 
-    /** See {@link JVM#setRepositoryLocation}. */
-=======
+
     /**
      * See {@link JVM#setRepositoryLocation}.
      */
->>>>>>> 74db4491
     public void setRepositoryLocation(@SuppressWarnings("unused") String dirText) {
         // Would only be used in case of an emergency dump, which is not supported at the moment.
     }
