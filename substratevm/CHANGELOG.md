# Native Image Changelog

This changelog summarizes major changes to GraalVM Native Image.

## Version 23.0.0
* (GR-40187) Report invalid use of SVM specific classes on image class- or module-path as error. As a temporary workaround, `-H:+AllowDeprecatedBuilderClassesOnImageClasspath` allows turning the error into a warning.
* (GR-41196) Provide `.debug.svm.imagebuild.*` sections that contain build options and properties used in the build of the image.
* (GR-41978) Disallow `--initialize-at-build-time` without arguments. As a temporary workaround, `-H:+AllowDeprecatedInitializeAllClassesAtBuildTime` allows turning this error into a warning.
* (GR-41674) Class instanceOf and isAssignableFrom checks do need to make the checked type reachable.
* (GR-41100) Add support for `-XX:HeapDumpPath` to control where heap dumps are created.
* (GR-42148) Adjust build output to report types (primitives, classes, interfaces, and arrays) instead of classes and revise the output schema of `-H:BuildOutputJSONFile`.
* (GR-42375) Add `-H:±GenerateBuildArtifactsFile` option, which generates a `build-artifacts.json` file with a list of all artifacts produced by Native Image. `.build_artifacts.txt` files are now deprecated, disabled (can be re-enabled with env setting `NATIVE_IMAGE_DEPRECATED_BUILD_ARTIFACTS_TXT=true`), and will be removed in a future release.
* (GR-34179) Improved debugging support on Windows: Debug information now includes information about Java types (contributed by Red Hat).
* (GR-41096) Support services loaded through the `java.util.ServiceLoader.ModuleServicesLookupIterator`. An example of such service is the `com.sun.jndi.rmi.registry.RegistryContextFactory`.
* (GR-41912) The builder now generated reports for internal errors, which users can share when creating issues. By default, error reports follow the `svm_err_b_<timestamp>_pid<pid>.md` pattern and are created in the working directory. Use `-H:ErrorFile` to adjust the path or filename.
* (GR-36951) Add [RISC-V support](https://medium.com/p/899be38eddd9) for Native Image through the LLVM backend.
* (GR-42964) Deprecate `--enable-monitoring` without an argument. The option will no longer default to `all` in a future release. Instead, please always explicitly specify the list of monitoring features to be enabled (for example, `--enable-monitoring=heapdump,jfr,jvmstat`").
* (GR-19890) Native Image now sets up build environments for Windows users automatically. Running in an x64 Native Tools Command Prompt is no longer a requirement.
* (GR-43410) Added support for the JFR event `ExecutionSample`.
* (GR-44058) (GR-44087) Red Hat added support for the JFR events `ObjectAllocationInNewTLAB` and `JavaMonitorInflate`.
* (GR-42467) The search path for `System.loadLibrary()` by default includes the directory containing the native image.
* (GR-44216) Native Image is now shipped as part of the GraalVM JDK and thus no longer needs to be installed via `gu install native-image`.
* (GR-44105) A warning is displayed when trying to generate debug info on macOS since that is not supported. It is now an error to use `-H:+StripDebugInfo` on macOS or `-H:-StripDebugInfo` on Windows since those values are not supported.
* (GR-43966) Remove analysis options -H:AnalysisStatisticsFile and -H:ImageBuildStatisticsFile. Output files are now written to fixed subdirectories relative to image location (reports/image_build_statistics.json). 
<<<<<<< HEAD
* (GR-38414) BellSoft implemented the `MemoryPoolMXBean` for the serial and epsilon GCs.
=======
* (GR-40641) Dynamic linking of AWT libraries on Linux.
>>>>>>> f1f6f745

## Version 22.3.0
* (GR-35721) Remove old build output style and the `-H:±BuildOutputUseNewStyle` option.
* (GR-39390) (GR-39649) (GR-40033) Red Hat added support for the JFR events `JavaMonitorEnter`, `JavaMonitorWait`, and `ThreadSleep`.
* (GR-39497) Add `-H:BuildOutputJSONFile=<file.json>` option for [JSON build output](https://github.com/oracle/graal/edit/master/docs/reference-manual/native-image/BuildOutput.md#machine-readable-build-output). Please feel free to provide feedback so that we can stabilize the schema/API.
* (GR-40170) Add `--silent` option to silence the build output.
* (GR-39475) Add initial support for jvmstat.
* (GR-39563) Add support for JDK 19 and Project Loom Virtual Threads (JEP 425) for high-throughput lightweight concurrency. Enable on JDK 19 with `native-image --enable-preview`.
* (GR-40264) Add `--enable-monitoring=<all,heapdump,jfr,jvmstat>` option to enable fine-grained control over monitoring features enabled in native executables. `-H:±AllowVMInspection` is now deprecated and will be removed in a future release.
* (GR-15630) Allow multiple classes with the same name from different class loaders.
* (GR-40198) Introduce public API for programmatic JNI / Resource / Proxy / Serialization registration from Feature classes during the image build.
* (GR-38909) Moved strictly-internal annotation classes (e.g. @AlwaysInline, @NeverInline, @Uninterruptible, ...) out of com.oracle.svm.core.annotate. Moved remaining annotation classes to org.graalvm.sdk module.
* (GR-40906) Add RuntimeResourceAccess#addResource(Module module, String resourcePath, byte[] resource) API method that allows injecting resources into images

## Version 22.2.0
* (GR-20653) Re-enable the usage of all CPU features for JIT compilation on AMD64.
* (GR-38413) Add support for `-XX:+ExitOnOutOfMemoryError`.
* (GR-37606) Add support for URLs and short descriptions to `Feature`. This info is shown as part of the build output.
* (GR-38965) Heap dumps are now supported in Community Edition.
* (GR-38951) Add `-XX:+DumpHeapAndExit` option to dump the initial heap of a native executable.
* (GR-37582) Run image-builder on module-path per default. Opt-out with env setting `USE_NATIVE_IMAGE_JAVA_PLATFORM_MODULE_SYSTEM=false`.
* (GR-38660) Expose -H:Name=<outfile> as API option -o <outfile>
* (GR-39043) Make certain native-image options command-line only and ensure they get processed before other options (--exclude-config --configurations-path --version --help --help-extra --dry-run --debug-attach --expert-options --expert-options-all --expert-options-detail --verbose-server --server-*)

## Version 22.1.0
* (GR-36568) Add "Quick build" mode, enabled through option `-Ob`, for quicker native image builds.
* (GR-35898) Improved handling of static synchronized methods: the lock is no longer stored in the secondary monitor map, but in the mutable DynamicHubCompanion object.
* Remove support for JDK8. As a result, `JDK8OrEarlier` and `JDK11OrLater` have been deprecated and will be removed in a future release.
* (GR-26814) (GR-37018) (GR-37038) (GR-37311) Red Hat added support for the following JFR events: `SafepointBegin`, `SafepointEnd`, `GarbageCollection`, `GCPhasePause`, `GCPhasePauseLevel*`, and `ExecuteVMOperation`. All GC-related JFR events are currently limited to the serial GC.
* (GR-35721) Deprecate `-H:±BuildOutputUseNewStyle` option. The old build output style will be removed in a future release.
* (GR-36905) Allow incomplete classes at build-time is now default. Add --link-at-build-time option and @<prop-values-file> support for native-image.properties. Add --link-at-build-time-paths option.

## Version 22.0.0
* (GR-33930) Decouple HostedOptionParser setup from classpath/modulepath scanning (use ServiceLoader for collecting options).
* (GR-33504) Implement --add-reads for native-image and fix --add-opens error handling.
* (GR-33983) Remove obsolete com.oracle.svm.thirdparty.jline.JLineFeature from substratevm:LIBRARY_SUPPORT.
* (GR-34577) Remove support for outdated JDK versions between 11 and 17. Since JDK versions 12, 13, 14, 15, 16 are no longer supported, there is no need to explicitly check for and allow these versions.
* (GR-29957) Removed the option -H:SubstitutionFiles= to register substitutions via a JSON file. This was an early experiment and is no longer necessary.
* (GR-32403) Use more compressed encoding for stack frame metadata.
* (GR-35152) Add -H:DisableURLProtocols to allow specifying URL protocols that must never be included in the image.
* (GR-35085) Custom prologue/epilogue/handleException customizations of @CEntryPoint must be annotated with @Uninterruptible. The synthetic methods created for entry points are now implicitly annotated with @Uninterruptible too.
* (GR-34935) More compiler optimization phases are run before static analysis: Conditional Elimination (to remove redundant conditions) and Escape Analysis.
* (GR-33602) Enable [new user-friendly build output mode](https://github.com/oracle/graal/blob/master/docs/reference-manual/native-image/BuildOutput.md). The old output can be restored with `-H:-BuildOutputUseNewStyle`.<|MERGE_RESOLUTION|>--- conflicted
+++ resolved
@@ -22,11 +22,8 @@
 * (GR-44216) Native Image is now shipped as part of the GraalVM JDK and thus no longer needs to be installed via `gu install native-image`.
 * (GR-44105) A warning is displayed when trying to generate debug info on macOS since that is not supported. It is now an error to use `-H:+StripDebugInfo` on macOS or `-H:-StripDebugInfo` on Windows since those values are not supported.
 * (GR-43966) Remove analysis options -H:AnalysisStatisticsFile and -H:ImageBuildStatisticsFile. Output files are now written to fixed subdirectories relative to image location (reports/image_build_statistics.json). 
-<<<<<<< HEAD
 * (GR-38414) BellSoft implemented the `MemoryPoolMXBean` for the serial and epsilon GCs.
-=======
 * (GR-40641) Dynamic linking of AWT libraries on Linux.
->>>>>>> f1f6f745
 
 ## Version 22.3.0
 * (GR-35721) Remove old build output style and the `-H:±BuildOutputUseNewStyle` option.
