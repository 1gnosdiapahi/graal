--- conflicted
+++ resolved
@@ -287,12 +287,7 @@
     }
 
     private static class ComputeInliningRelevanceIterator extends ScopedPostOrderNodeIterator {
-<<<<<<< HEAD
         private final HashMap<FixedNode, Scope> scopes;
-=======
-
-        private final HashMap<FixedNode, Double> lowestPathProbabilities;
->>>>>>> a749f8fd
         private double currentProbability;
         private double parentRelevance;
 
@@ -400,13 +395,8 @@
             Node maxSux = null;
             double maxProbability = 0.0;
 
-<<<<<<< HEAD
             // TODO (chaeubl): process recursively if we have multiple successors with same probability
-            for (Node sux: controlSplit.successors()) {
-=======
-            // TODO: process recursively if we have multiple successors with same probability
             for (Node sux : controlSplit.successors()) {
->>>>>>> a749f8fd
                 double probability = controlSplit.probability((BeginNode) sux);
                 if (probability > maxProbability) {
                     maxProbability = probability;
