/*
 * Copyright (c) 2009, 2010, Oracle and/or its affiliates. All rights reserved.
 * DO NOT ALTER OR REMOVE COPYRIGHT NOTICES OR THIS FILE HEADER.
 *
 * This code is free software; you can redistribute it and/or modify it
 * under the terms of the GNU General Public License version 2 only, as
 * published by the Free Software Foundation.
 *
 * This code is distributed in the hope that it will be useful, but WITHOUT
 * ANY WARRANTY; without even the implied warranty of MERCHANTABILITY or
 * FITNESS FOR A PARTICULAR PURPOSE.  See the GNU General Public License
 * version 2 for more details (a copy is included in the LICENSE file that
 * accompanied this code).
 *
 * You should have received a copy of the GNU General Public License version
 * 2 along with this work; if not, write to the Free Software Foundation,
 * Inc., 51 Franklin St, Fifth Floor, Boston, MA 02110-1301 USA.
 *
 * Please contact Oracle, 500 Oracle Parkway, Redwood Shores, CA 94065 USA
 * or visit www.oracle.com if you need additional information or have any
 * questions.
 */
package com.sun.c1x.ir;

import java.util.*;

import com.oracle.graal.graph.*;
import com.sun.c1x.*;
import com.sun.c1x.value.*;
import com.sun.cri.ci.*;

/**
 * Denotes an instruction node in the IR, which is a {@link Value} that
 * can be added to a basic block (whereas other {@link Value} nodes such as {@link Phi} and
 * {@link Local} cannot be added to basic blocks).
 *
 * Subclasses of instruction represent arithmetic and object operations,
 * control flow operators, phi statements, method calls, the start of basic blocks, and
 * the end of basic blocks.
 *
 * Instruction nodes are chained together in a basic block through the embedded
 * {@link Instruction#next} field. An Instruction may also have a list of {@link ExceptionHandler}s.
 */
public abstract class Instruction extends Value {

    private static final int INPUT_COUNT = 0;

    private static final int SUCCESSOR_COUNT = 1;
    public static final int SUCCESSOR_NEXT = 0;

    @Override
    protected int inputCount() {
        return super.inputCount() + INPUT_COUNT;
    }

    @Override
    protected int successorCount() {
        return super.successorCount() + SUCCESSOR_COUNT;
    }

    /**
     * Links to next instruction in a basic block, to {@code null} if this instruction is the end of a basic block or to
     * itself if not in a block.
     */
    public Instruction next() {
        return (Instruction) successors().get(super.successorCount() + SUCCESSOR_NEXT);
    }

    public Node setNext(Instruction next) {
        return successors().set(super.successorCount() + SUCCESSOR_NEXT, next);
    }

    public int nextIndex() {
        return super.successorCount() + SUCCESSOR_NEXT;
    }


    public static final int SYNCHRONIZATION_ENTRY_BCI = -1;

    /**
     * Constructs a new instruction with the specified value type.
     * @param kind the value type for this instruction
     * @param inputCount
     * @param successorCount
     */
    public Instruction(CiKind kind, int inputCount, int successorCount, Graph graph) {
        super(kind, inputCount + INPUT_COUNT, successorCount + SUCCESSOR_COUNT, graph);
        C1XMetrics.HIRInstructions++;
    }

<<<<<<< HEAD
    /**
     * Checks whether this instruction has already been added to its basic block.
     * @return {@code true} if this instruction has been added to the basic block containing it
     */
    public final boolean isAppended() {
        return isAppended;
    }


    /**
     * Sets the next instruction for this instruction. Note that it is illegal to
     * set the next field of a phi, block end, or local instruction.
     * @param next the next instruction
     * @param bci the bytecode index of the next instruction
     * @return the new next instruction
     */
    public final Instruction appendNext(Instruction next) {
        setNext(next);
        if (next != null) {
            //assert !(this instanceof BlockEnd);
            next.isAppended = true;
        }
        return next;
    }
=======
>>>>>>> 3fc5ea81

    /**
     * Gets the list of predecessors of this block.
     * @return the predecessor list
     */
    @SuppressWarnings({ "unchecked", "rawtypes" })
    public List<Instruction> blockPredecessors() {
        return (List) Collections.unmodifiableList(predecessors());
    }

    /**
     * Get the number of predecessors.
     * @return the number of predecessors
     */
    public int numberOfPreds() {
        return predecessors().size();
    }

    public Instruction predAt(int j) {
        return (Instruction) predecessors().get(j);
    }

    /**
     * Gets the state after the instruction, if it is recorded. Typically only
     * instances of {@link BlockEnd} have a non-null state after.
     * @return the state after the instruction
     */
    public FrameState stateAfter() {
        return null;
    }
}<|MERGE_RESOLUTION|>--- conflicted
+++ resolved
@@ -88,33 +88,6 @@
         C1XMetrics.HIRInstructions++;
     }
 
-<<<<<<< HEAD
-    /**
-     * Checks whether this instruction has already been added to its basic block.
-     * @return {@code true} if this instruction has been added to the basic block containing it
-     */
-    public final boolean isAppended() {
-        return isAppended;
-    }
-
-
-    /**
-     * Sets the next instruction for this instruction. Note that it is illegal to
-     * set the next field of a phi, block end, or local instruction.
-     * @param next the next instruction
-     * @param bci the bytecode index of the next instruction
-     * @return the new next instruction
-     */
-    public final Instruction appendNext(Instruction next) {
-        setNext(next);
-        if (next != null) {
-            //assert !(this instanceof BlockEnd);
-            next.isAppended = true;
-        }
-        return next;
-    }
-=======
->>>>>>> 3fc5ea81
 
     /**
      * Gets the list of predecessors of this block.
