/*
 * Copyright (c) 2013, Oracle and/or its affiliates. All rights reserved.
 * DO NOT ALTER OR REMOVE COPYRIGHT NOTICES OR THIS FILE HEADER.
 *
 * This code is free software; you can redistribute it and/or modify it
 * under the terms of the GNU General Public License version 2 only, as
 * published by the Free Software Foundation.
 *
 * This code is distributed in the hope that it will be useful, but WITHOUT
 * ANY WARRANTY; without even the implied warranty of MERCHANTABILITY or
 * FITNESS FOR A PARTICULAR PURPOSE.  See the GNU General Public License
 * version 2 for more details (a copy is included in the LICENSE file that
 * accompanied this code).
 *
 * You should have received a copy of the GNU General Public License version
 * 2 along with this work; if not, write to the Free Software Foundation,
 * Inc., 51 Franklin St, Fifth Floor, Boston, MA 02110-1301 USA.
 *
 * Please contact Oracle, 500 Oracle Parkway, Redwood Shores, CA 94065 USA
 * or visit www.oracle.com if you need additional information or have any
 * questions.
 */
package com.oracle.graal.nodes.java;

import com.oracle.graal.api.meta.*;
import com.oracle.graal.graph.*;
import com.oracle.graal.nodes.*;
import com.oracle.graal.nodes.extended.*;
import com.oracle.graal.nodes.spi.*;
import com.oracle.graal.nodes.type.*;

/**
 * Represents the lowered version of an atomic compare-and-swap operation{@code CompareAndSwapNode}.
 */
@NodeInfo(allowedUsageTypes = {InputType.Value, InputType.Memory})
public class LoweredCompareAndSwapNode extends FixedAccessNode implements StateSplit, LIRLowerable, MemoryCheckpoint.Single {

    @Input private ValueNode expectedValue;
    @Input private ValueNode newValue;
    @Input(InputType.State) private FrameState stateAfter;

    public FrameState stateAfter() {
        return stateAfter;
    }

    public void setStateAfter(FrameState x) {
        assert x == null || x.isAlive() : "frame state must be in a graph";
        updateUsages(stateAfter, x);
        stateAfter = x;
    }

    public boolean hasSideEffect() {
        return true;
    }

    public ValueNode getExpectedValue() {
        return expectedValue;
    }

    public ValueNode getNewValue() {
        return newValue;
    }

    public LoweredCompareAndSwapNode(ValueNode object, LocationNode location, ValueNode expectedValue, ValueNode newValue, BarrierType barrierType, boolean compressible) {
        super(object, location, StampFactory.forKind(Kind.Boolean.getStackKind()), barrierType, compressible);
        assert expectedValue.getKind() == newValue.getKind();
        this.expectedValue = expectedValue;
        this.newValue = newValue;
    }

    @Override
    public LocationIdentity getLocationIdentity() {
        return location().getLocationIdentity();
    }

    public boolean canNullCheck() {
        return false;
    }

    @Override
    public void generate(NodeLIRBuilderTool gen) {
<<<<<<< HEAD
        gen.visitCompareAndSwap(this, location().generateAddress(gen, gen.getLIRGeneratorTool(), gen.operand(object())));
=======
        assert getNewValue().stamp().isCompatible(getExpectedValue().stamp());
        Value address = location().generateAddress(gen, gen.operand(object()));
        Value result = gen.getLIRGeneratorTool().emitCompareAndSwap(address, gen.operand(getExpectedValue()), gen.operand(getNewValue()), Constant.INT_1, Constant.INT_0);
        gen.setResult(this, result);
>>>>>>> fe99e7e1
    }

    public MemoryCheckpoint asMemoryCheckpoint() {
        return this;
    }

    public MemoryPhiNode asMemoryPhi() {
        return null;
    }
}<|MERGE_RESOLUTION|>--- conflicted
+++ resolved
@@ -79,14 +79,10 @@
 
     @Override
     public void generate(NodeLIRBuilderTool gen) {
-<<<<<<< HEAD
-        gen.visitCompareAndSwap(this, location().generateAddress(gen, gen.getLIRGeneratorTool(), gen.operand(object())));
-=======
         assert getNewValue().stamp().isCompatible(getExpectedValue().stamp());
-        Value address = location().generateAddress(gen, gen.operand(object()));
+        Value address = location().generateAddress(gen, gen.getLIRGeneratorTool(), gen.operand(object()));
         Value result = gen.getLIRGeneratorTool().emitCompareAndSwap(address, gen.operand(getExpectedValue()), gen.operand(getNewValue()), Constant.INT_1, Constant.INT_0);
         gen.setResult(this, result);
->>>>>>> fe99e7e1
     }
 
     public MemoryCheckpoint asMemoryCheckpoint() {
