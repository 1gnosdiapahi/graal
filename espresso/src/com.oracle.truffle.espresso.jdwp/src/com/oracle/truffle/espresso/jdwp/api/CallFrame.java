--- conflicted
+++ resolved
@@ -145,36 +145,25 @@
         if (scope != null) {
             return scope;
         }
-<<<<<<< HEAD
         // check if current node has scope
         if (NodeLibrary.getUncached().hasScope(currentNode, frame)) {
-=======
-        Node instrumentableNode = context.getInstrumentableNode(rootNode);
-
-        if (instrumentableNode == null) {
-            JDWP.LOGGER.warning(() -> "Unable to get instrumentable node for root " + rootNode);
-        } else {
->>>>>>> fc891140
             try {
                 scope = NodeLibrary.getUncached().getScope(currentNode, frame, true);
             } catch (UnsupportedMessageException e) {
-<<<<<<< HEAD
-                JDWPLogger.log("Unable to get scope for %s", JDWPLogger.LogLevel.ALL, currentNode.getClass());
+                JDWP.LOGGER.warning(() -> "Unable to get scope for " + currentNode.getClass());
             }
         } else {
             // fallback to lookup scope provider node from the root node
             InstrumentableNode scopeNode = context.getScopeProviderNode(rootNode, frame);
             if (scopeNode == null) {
-                JDWPLogger.log("Unable to get instrumentable node for root %s", JDWPLogger.LogLevel.ALL, rootNode);
+                JDWP.LOGGER.warning(() -> "Unable to get instrumentable node for root " + rootNode);
             } else {
                 try {
                     scope = NodeLibrary.getUncached().getScope(scopeNode, frame, true);
                 } catch (UnsupportedMessageException e) {
-                    JDWPLogger.log("Unable to get scope for %s", JDWPLogger.LogLevel.ALL, scopeNode.getClass());
+                    JDWP.LOGGER.warning(() -> "Unable to get scope for " + scopeNode.getClass());
                 }
-=======
-                JDWP.LOGGER.warning(() -> "Unable to get scope for " + instrumentableNode.getClass());
->>>>>>> fc891140
+                JDWP.LOGGER.warning(() -> "Unable to get scope for " + scopeNode.getClass());
             }
         }
         return scope;
