suite = {
  "mxversion" : "5.67.1",
  "name" : "graal-core",

  "imports" : {
    "suites": [
      {
        "name" : "truffle",
        # IMPORTANT: When updating the Truffle import, notify Truffle language developers
        # (by mail to graal-dev@openjdk.java.net) of the pending change.
        "version" : "835a4eb7c5155e04c6c6579251616d2be327899b",
        "urls" : [
          {"url" : "https://github.com/graalvm/truffle.git", "kind" : "git"},
          {"url" : "https://curio.ssw.jku.at/nexus/content/repositories/snapshots", "kind" : "binary"},
         ]
      },
    ]
  },

  "defaultLicense" : "GPLv2-CPE",

  "jdklibraries" : {
    "JVMCI_SERVICES" : {
      "path" : "lib/jvmci-services.jar",
      "sourcePath" : "lib/jvmci-services.src.zip",
      "optional" : False,
      "jdkStandardizedSince" : "9",
    },
    "JVMCI_API" : {
      "path" : "lib/jvmci/jvmci-api.jar",
      "sourcePath" : "lib/jvmci/jvmci-api.src.zip",
      "dependencies" : [
        "JVMCI_SERVICES",
      ],
      "optional" : False,
      "jdkStandardizedSince" : "9",
    },
    "JVMCI_HOTSPOT" : {
      "path" : "lib/jvmci/jvmci-hotspot.jar",
      "sourcePath" : "lib/jvmci/jvmci-hotspot.src.zip",
      "dependencies" : [
        "JVMCI_API",
      ],
      "optional" : False,
      "jdkStandardizedSince" : "9",
    },
  },

  "libraries" : {

    # ------------- Libraries -------------

    "DACAPO" : {
      "urls" : [
        "https://lafo.ssw.uni-linz.ac.at/pub/graal-external-deps/dacapo-9.12-bach.jar",
        "http://softlayer.dl.sourceforge.net/project/dacapobench/9.12-bach/dacapo-9.12-bach.jar",
      ],
      "sha1" : "2626a9546df09009f6da0df854e6dc1113ef7dd4",
    },

    "DACAPO_SCALA" : {
      "urls" : [
        "https://lafo.ssw.uni-linz.ac.at/pub/graal-external-deps/dacapo-scala-0.1.0-20120216.jar",
        "http://repo.scalabench.org/snapshots/org/scalabench/benchmarks/scala-benchmark-suite/0.1.0-SNAPSHOT/scala-benchmark-suite-0.1.0-20120216.103539-3.jar",
      ],
      "sha1" : "59b64c974662b5cf9dbd3cf9045d293853dd7a51",
    },

    "JAVA_ALLOCATION_INSTRUMENTER" : {
      "urls" : ["https://lafo.ssw.uni-linz.ac.at/pub/java-allocation-instrumenter/java-allocation-instrumenter-8f0db117e64e.jar"],
      "sha1" : "476d9a44cd19d6b55f81571077dfa972a4f8a083",
      "bootClassPathAgent" : "true",
    },

    "HCFDIS" : {
      "urls" : ["https://lafo.ssw.uni-linz.ac.at/pub/hcfdis-3.jar"],
      "sha1" : "a71247c6ddb90aad4abf7c77e501acc60674ef57",
    },

    "C1VISUALIZER_DIST" : {
      "urls" : ["https://lafo.ssw.uni-linz.ac.at/pub/c1visualizer/c1visualizer-1.6.zip"],
      "sha1" : "5309b3fad46067846b9e2ea55933786cdbd6f6dd",
    },

    "IDEALGRAPHVISUALIZER_DIST" : {
      "urls" : ["https://lafo.ssw.uni-linz.ac.at/pub/idealgraphvisualizer/idealgraphvisualizer-8820e1874bf7.zip"],
      "sha1" : "7eb51f6d643ed7833268b6971e273826d44c22b1",
    },

    "JOL_INTERNALS" : {
      "urls" : ["https://lafo.ssw.uni-linz.ac.at/pub/truffle/jol/jol-internals.jar"],
      "sha1" : "508bcd26a4d7c4c44048990c6ea789a3b11a62dc",
    },

    "BATIK" : {
      "sha1" : "122b87ca88e41a415cf8b523fd3d03b4325134a3",
      "urls" : ["https://lafo.ssw.uni-linz.ac.at/pub/graal-external-deps/batik-all-1.7.jar"],
    },
  },

  "projects" : {

    # ------------- NFI -------------

    "com.oracle.nfi" : {
      "subDir" : "graal",
      "sourceDirs" : ["src"],
      "checkstyle" : "org.graalvm.compiler.graph",
      "javaCompliance" : "1.7",
    },

    "com.oracle.nfi.test" : {
      "subDir" : "graal",
      "sourceDirs" : ["test"],
      "dependencies" : [
        "com.oracle.nfi",
        "JVMCI_API",
        "mx:JUNIT",
      ],
      "checkstyle" : "org.graalvm.compiler.graph",
      "javaCompliance" : "1.8=",
    },

    # ------------- Graal -------------

    "org.graalvm.compiler.common" : {
      "subDir" : "graal",
      "sourceDirs" : ["src"],
      "dependencies" : ["JVMCI_API"],
      "checkstyle" : "org.graalvm.compiler.graph",
      "javaCompliance" : "1.8=",
      "workingSets" : "API,Graal",
    },

    "org.graalvm.compiler.serviceprovider" : {
      "subDir" : "graal",
      "sourceDirs" : ["src"],
      "dependencies" : ["JVMCI_SERVICES"],
      "checkstyle" : "org.graalvm.compiler.graph",
      "javaCompliance" : "1.8=",
      "workingSets" : "API,Graal",
    },

    "org.graalvm.compiler.serviceprovider.processor" : {
      "subDir" : "graal",
      "sourceDirs" : ["src"],
      "dependencies" : ["org.graalvm.compiler.serviceprovider"],
      "checkstyle" : "org.graalvm.compiler.graph",
      "javaCompliance" : "1.8=",
      "workingSets" : "Graal,Codegen",
    },

    "org.graalvm.compiler.options" : {
      "subDir" : "graal",
      "sourceDirs" : ["src"],
      "checkstyle" : "org.graalvm.compiler.graph",
      "uses" : ["org.graalvm.compiler.options.OptionDescriptors"],
      "javaCompliance" : "1.8=",
      "workingSets" : "Graal",
    },

    "org.graalvm.compiler.options.processor" : {
      "subDir" : "graal",
      "sourceDirs" : ["src"],
      "dependencies" : [
        "org.graalvm.compiler.options",
      ],
      "checkstyle" : "org.graalvm.compiler.graph",
      "javaCompliance" : "1.8=",
      "workingSets" : "Graal,Codegen",
    },

    "org.graalvm.compiler.options.test" : {
      "subDir" : "graal",
      "sourceDirs" : ["src"],
      "dependencies" : [
        "org.graalvm.compiler.options",
        "mx:JUNIT",
      ],
      "checkstyle" : "org.graalvm.compiler.graph",
      "javaCompliance" : "1.8=",
      "workingSets" : "Graal",
    },

    "org.graalvm.compiler.debug" : {
      "subDir" : "graal",
      "sourceDirs" : ["src"],
      "checkstyle" : "org.graalvm.compiler.graph",
      "uses" : [
        "org.graalvm.compiler.debug.DebugConfigCustomizer",
        "org.graalvm.compiler.debug.DebugInitializationParticipant",
        "org.graalvm.compiler.debug.TTYStreamProvider",
      ],
      "dependencies" : [
        "JVMCI_API",
        "org.graalvm.compiler.serviceprovider",
        "org.graalvm.compiler.options"
      ],
      "annotationProcessors" : ["GRAAL_OPTIONS_PROCESSOR"],
      "javaCompliance" : "1.8=",
      "workingSets" : "Graal,Debug",
    },

    "org.graalvm.compiler.debug.test" : {
      "subDir" : "graal",
      "sourceDirs" : ["src"],
      "dependencies" : [
        "mx:JUNIT",
        "org.graalvm.compiler.debug",
      ],
      "checkstyle" : "org.graalvm.compiler.graph",
      "javaCompliance" : "1.8=",
      "workingSets" : "Graal,Debug,Test",
    },

    "org.graalvm.compiler.code" : {
      "subDir" : "graal",
      "sourceDirs" : ["src"],
      "dependencies" : [
        "org.graalvm.compiler.graph",
        "org.graalvm.compiler.common",
      ],
      "annotationProcessors" : ["GRAAL_SERVICEPROVIDER_PROCESSOR"],
      "checkstyle" : "org.graalvm.compiler.graph",
      "javaCompliance" : "1.8=",
      "workingSets" : "Graal",
    },

<<<<<<< HEAD
=======
    "org.graalvm.compiler.api.collections" : {
      "subDir" : "graal",
      "sourceDirs" : ["src"],
      "checkstyle" : "org.graalvm.compiler.graph",
      "javaCompliance" : "1.8=",
      "workingSets" : "API,Graal",
    },

>>>>>>> d1057cb8
    "org.graalvm.compiler.api.directives" : {
      "subDir" : "graal",
      "sourceDirs" : ["src"],
      "checkstyle" : "org.graalvm.compiler.graph",
      "javaCompliance" : "1.8=",
      "workingSets" : "API,Graal",
    },

    "org.graalvm.compiler.api.directives.test" : {
      "subDir" : "graal",
      "sourceDirs" : ["src"],
      "checkstyle" : "org.graalvm.compiler.graph",
      "dependencies" : [
        "org.graalvm.compiler.core.test",
        "JVMCI_HOTSPOT",
      ],
      "javaCompliance" : "1.8=",
      "workingSets" : "API,Graal",
    },

    "org.graalvm.compiler.api.runtime" : {
      "subDir" : "graal",
      "sourceDirs" : ["src"],
      "dependencies" : [
        "JVMCI_API",
      ],
      "checkstyle" : "org.graalvm.compiler.graph",
      "javaCompliance" : "1.8=",
      "workingSets" : "API,Graal",
    },

    "org.graalvm.compiler.api.test" : {
      "subDir" : "graal",
      "sourceDirs" : ["src"],
      "dependencies" : [
        "mx:JUNIT",
        "JVMCI_SERVICES",
        "org.graalvm.compiler.api.runtime",
      ],
      "checkstyle" : "org.graalvm.compiler.graph",
      "javaCompliance" : "1.8=",
      "workingSets" : "API,Graal,Test",
    },

    "org.graalvm.compiler.api.replacements" : {
      "subDir" : "graal",
      "sourceDirs" : ["src"],
      "dependencies" : ["JVMCI_API"],
      "checkstyle" : "org.graalvm.compiler.graph",
      "javaCompliance" : "1.8=",
      "workingSets" : "API,Graal,Replacements",
    },

    "org.graalvm.compiler.hotspot" : {
      "subDir" : "graal",
      "sourceDirs" : ["src"],
      "dependencies" : [
        "JVMCI_HOTSPOT",
        "org.graalvm.compiler.api.runtime",
        "org.graalvm.compiler.replacements",
        "org.graalvm.compiler.runtime",
      ],
      "imports" : [
        # All other internal packages are exported dynamically -
        # see org.graalvm.compiler.hotspot.HotSpotGraalJVMCIServiceLocator
        "jdk.internal.module",
      ],
      "checkstyle" : "org.graalvm.compiler.graph",
      "annotationProcessors" : [
        "GRAAL_NODEINFO_PROCESSOR",
        "GRAAL_COMPILER_MATCH_PROCESSOR",
        "GRAAL_REPLACEMENTS_VERIFIER",
        "GRAAL_OPTIONS_PROCESSOR",
        "GRAAL_SERVICEPROVIDER_PROCESSOR",
      ],
      "javaCompliance" : "1.8=",
      "workingSets" : "Graal,HotSpot",
    },

    "org.graalvm.compiler.hotspot.aarch64" : {
      "subDir" : "graal",
      "sourceDirs" : ["src"],
      "dependencies" : [
        "org.graalvm.compiler.core.aarch64",
        "org.graalvm.compiler.hotspot",
        "org.graalvm.compiler.replacements.aarch64",
      ],
      "checkstyle" : "org.graalvm.compiler.graph",
      "annotationProcessors" : [
        "GRAAL_SERVICEPROVIDER_PROCESSOR",
        "GRAAL_NODEINFO_PROCESSOR"
      ],
      "javaCompliance" : "1.8=",
      "workingSets" : "Graal,HotSpot,AArch64",
    },

    "org.graalvm.compiler.hotspot.amd64" : {
      "subDir" : "graal",
      "sourceDirs" : ["src"],
      "dependencies" : [
        "org.graalvm.compiler.core.amd64",
        "org.graalvm.compiler.hotspot",
        "org.graalvm.compiler.replacements.amd64",
      ],
      "checkstyle" : "org.graalvm.compiler.graph",
      "annotationProcessors" : [
        "GRAAL_SERVICEPROVIDER_PROCESSOR",
        "GRAAL_NODEINFO_PROCESSOR"
      ],
      "javaCompliance" : "1.8=",
      "workingSets" : "Graal,HotSpot,AMD64",
    },

    "org.graalvm.compiler.hotspot.sparc" : {
      "subDir" : "graal",
      "sourceDirs" : ["src"],
      "dependencies" : [
        "org.graalvm.compiler.hotspot",
        "org.graalvm.compiler.core.sparc",
        "org.graalvm.compiler.replacements.sparc",
      ],
      "checkstyle" : "org.graalvm.compiler.graph",
      "annotationProcessors" : ["GRAAL_SERVICEPROVIDER_PROCESSOR"],
      "javaCompliance" : "1.8=",
      "workingSets" : "Graal,HotSpot,SPARC",
    },

    "org.graalvm.compiler.hotspot.test" : {
      "subDir" : "graal",
      "sourceDirs" : ["src"],
      "dependencies" : [
        "org.graalvm.compiler.replacements.test",
        "org.graalvm.compiler.hotspot",
      ],
      "annotationProcessors" : ["GRAAL_NODEINFO_PROCESSOR"],
      "checkstyle" : "org.graalvm.compiler.graph",
      "javaCompliance" : "1.8=",
      "workingSets" : "Graal,HotSpot,Test",
    },

    "org.graalvm.compiler.hotspot.lir.test" : {
      "subDir" : "graal",
      "sourceDirs" : ["src"],
      "dependencies" : [
        "org.graalvm.compiler.hotspot",
        "org.graalvm.compiler.lir.jtt",
        "org.graalvm.compiler.lir.test",
        "JVMCI_API",
        "JVMCI_HOTSPOT",
      ],
      "checkstyle" : "org.graalvm.compiler.graph",
      "javaCompliance" : "1.8=",
      "workingSets" : "Graal,HotSpot,Test",
    },

    "org.graalvm.compiler.hotspot.aarch64.test" : {
      "subDir" : "graal",
      "sourceDirs" : ["src"],
      "dependencies" : [
        "org.graalvm.compiler.asm.aarch64",
        "org.graalvm.compiler.hotspot.test",
      ],
      "annotationProcessors" : ["GRAAL_NODEINFO_PROCESSOR"],
      "checkstyle" : "org.graalvm.compiler.graph",
      "javaCompliance" : "1.8=",
      "workingSets" : "Graal,HotSpot,AArch64,Test",
    },

    "org.graalvm.compiler.hotspot.amd64.test" : {
      "subDir" : "graal",
      "sourceDirs" : ["src"],
      "dependencies" : [
        "org.graalvm.compiler.asm.amd64",
        "org.graalvm.compiler.hotspot.test",
        "org.graalvm.compiler.lir.amd64",
        "org.graalvm.compiler.lir.jtt",
      ],
      "annotationProcessors" : ["GRAAL_NODEINFO_PROCESSOR"],
      "checkstyle" : "org.graalvm.compiler.graph",
      "javaCompliance" : "1.8=",
      "workingSets" : "Graal,HotSpot,AMD64,Test",
    },

    "org.graalvm.compiler.nodeinfo" : {
      "subDir" : "graal",
      "sourceDirs" : ["src"],
      "checkstyle" : "org.graalvm.compiler.graph",
      "javaCompliance" : "1.8=",
      "workingSets" : "Graal,Graph",
    },

    "org.graalvm.compiler.nodeinfo.processor" : {
      "subDir" : "graal",
      "sourceDirs" : ["src"],
      "checkstyle" : "org.graalvm.compiler.graph",
      "dependencies" : [
        "org.graalvm.compiler.nodeinfo",
      ],
      "javaCompliance" : "1.8=",
      "workingSets" : "Graal,Graph",
    },

    "org.graalvm.compiler.graph" : {
      "subDir" : "graal",
      "sourceDirs" : ["src"],
      "dependencies" : [
        "org.graalvm.compiler.nodeinfo",
        "org.graalvm.compiler.core.common",
      ],
      "javaCompliance" : "1.8=",
      "annotationProcessors" : [
        "GRAAL_OPTIONS_PROCESSOR",
        "GRAAL_NODEINFO_PROCESSOR"
      ],
      "workingSets" : "Graal,Graph",
    },

    "org.graalvm.compiler.graph.test" : {
      "subDir" : "graal",
      "sourceDirs" : ["src"],
      "checkstyle" : "org.graalvm.compiler.graph",
      "dependencies" : [
        "mx:JUNIT",
        "org.graalvm.compiler.api.test",
        "org.graalvm.compiler.graph",
      ],
      "annotationProcessors" : ["GRAAL_NODEINFO_PROCESSOR"],
      "javaCompliance" : "1.8=",
      "workingSets" : "Graal,Graph,Test",
    },

    "org.graalvm.compiler.asm" : {
      "subDir" : "graal",
      "sourceDirs" : ["src"],
      "dependencies" : ["JVMCI_API"],
      "checkstyle" : "org.graalvm.compiler.graph",
      "javaCompliance" : "1.8=",
      "workingSets" : "Graal,Assembler",
    },

    "org.graalvm.compiler.asm.aarch64" : {
      "subDir" : "graal",
      "sourceDirs" : ["src"],
      "dependencies" : [
        "org.graalvm.compiler.debug",
        "org.graalvm.compiler.asm",
      ],
      "checkstyle" : "org.graalvm.compiler.graph",
      "javaCompliance" : "1.8=",
      "workingSets" : "Graal,Assembler,AArch64",
    },

    "org.graalvm.compiler.asm.amd64" : {
      "subDir" : "graal",
      "sourceDirs" : ["src"],
      "dependencies" : [
        "org.graalvm.compiler.asm",
      ],
      "checkstyle" : "org.graalvm.compiler.graph",
      "javaCompliance" : "1.8=",
      "workingSets" : "Graal,Assembler,AMD64",
    },

    "org.graalvm.compiler.asm.sparc" : {
      "subDir" : "graal",
      "sourceDirs" : ["src"],
      "dependencies" : [
        "org.graalvm.compiler.debug",
        "org.graalvm.compiler.asm",
        "org.graalvm.compiler.common"
      ],
      "checkstyle" : "org.graalvm.compiler.graph",
      "javaCompliance" : "1.8=",
      "workingSets" : "Graal,Assembler,SPARC",
    },

    "org.graalvm.compiler.asm.sparc.test" : {
      "subDir" : "graal",
      "sourceDirs" : ["src"],
      "dependencies" : [
        "org.graalvm.compiler.asm.test",
        "org.graalvm.compiler.asm.sparc",
      ],
      "checkstyle" : "org.graalvm.compiler.graph",
      "javaCompliance" : "1.8=",
      "workingSets" : "Graal,Assembler,SPARC,Test",
    },

    "org.graalvm.compiler.bytecode" : {
      "subDir" : "graal",
      "sourceDirs" : ["src"],
      "dependencies" : ["JVMCI_API"],
      "checkstyle" : "org.graalvm.compiler.graph",
      "javaCompliance" : "1.8=",
      "workingSets" : "Graal,Java",
    },

    "org.graalvm.compiler.asm.test" : {
      "subDir" : "graal",
      "sourceDirs" : ["src"],
      "dependencies" : [
        "org.graalvm.compiler.api.test",
        "org.graalvm.compiler.code",
        "org.graalvm.compiler.runtime",
        "org.graalvm.compiler.test",
        "org.graalvm.compiler.debug",
      ],
      "checkstyle" : "org.graalvm.compiler.graph",
      "javaCompliance" : "1.8=",
      "workingSets" : "Graal,Assembler,Test",
    },

    "org.graalvm.compiler.asm.aarch64.test" : {
      "subDir" : "graal",
      "sourceDirs" : ["src"],
      "dependencies" : [
        "org.graalvm.compiler.asm.test",
        "org.graalvm.compiler.asm.aarch64",
      ],
      "checkstyle" : "org.graalvm.compiler.graph",
      "javaCompliance" : "1.8=",
      "workingSets" : "Graal,Assembler,AArch64,Test",
    },

    "org.graalvm.compiler.asm.amd64.test" : {
      "subDir" : "graal",
      "sourceDirs" : ["src"],
      "dependencies" : [
        "org.graalvm.compiler.asm.test",
        "org.graalvm.compiler.asm.amd64",
      ],
      "checkstyle" : "org.graalvm.compiler.graph",
      "javaCompliance" : "1.8=",
      "workingSets" : "Graal,Assembler,AMD64,Test",
    },

    "org.graalvm.compiler.lir" : {
      "subDir" : "graal",
      "sourceDirs" : ["src"],
      "dependencies" : [
        "org.graalvm.compiler.asm",
        "org.graalvm.compiler.code",
      ],
      "annotationProcessors" : ["GRAAL_OPTIONS_PROCESSOR"],
      "checkstyle" : "org.graalvm.compiler.graph",
      "javaCompliance" : "1.8=",
      "workingSets" : "Graal,LIR",
    },

    "org.graalvm.compiler.lir.jtt" : {
      "subDir" : "graal",
      "sourceDirs" : ["src"],
      "dependencies" : [
        "org.graalvm.compiler.jtt",
      ],
      "annotationProcessors" : ["GRAAL_NODEINFO_PROCESSOR"],
      "checkstyle" : "org.graalvm.compiler.graph",
      "javaCompliance" : "1.8=",
      "workingSets" : "Graal,LIR",
      "findbugs" : "false",
    },

    "org.graalvm.compiler.lir.test" : {
      "subDir" : "graal",
      "sourceDirs" : ["src"],
      "dependencies" : [
        "mx:JUNIT",
        "org.graalvm.compiler.lir",
      ],
      "checkstyle" : "org.graalvm.compiler.graph",
      "javaCompliance" : "1.8=",
      "workingSets" : "Graal,LIR",
    },

    "org.graalvm.compiler.lir.aarch64" : {
      "subDir" : "graal",
      "sourceDirs" : ["src"],
      "dependencies" : [
        "org.graalvm.compiler.lir",
        "org.graalvm.compiler.asm.aarch64",
      ],
      "annotationProcessors" : ["GRAAL_OPTIONS_PROCESSOR"],
      "checkstyle" : "org.graalvm.compiler.graph",
      "javaCompliance" : "1.8=",
      "workingSets" : "Graal,LIR,AArch64",
    },

    "org.graalvm.compiler.lir.amd64" : {
      "subDir" : "graal",
      "sourceDirs" : ["src"],
      "dependencies" : [
        "org.graalvm.compiler.lir",
        "org.graalvm.compiler.asm.amd64",
      ],
      "annotationProcessors" : ["GRAAL_OPTIONS_PROCESSOR"],
      "checkstyle" : "org.graalvm.compiler.graph",
      "javaCompliance" : "1.8=",
      "workingSets" : "Graal,LIR,AMD64",
    },

    "org.graalvm.compiler.lir.sparc" : {
      "subDir" : "graal",
      "sourceDirs" : ["src"],
      "dependencies" : [
        "org.graalvm.compiler.asm.sparc",
        "org.graalvm.compiler.lir",
      ],
      "checkstyle" : "org.graalvm.compiler.graph",
      "javaCompliance" : "1.8=",
      "workingSets" : "Graal,LIR,SPARC",
    },

    "org.graalvm.compiler.word" : {
      "subDir" : "graal",
      "sourceDirs" : ["src"],
      "dependencies" : ["org.graalvm.compiler.nodes"],
      "checkstyle" : "org.graalvm.compiler.graph",
      "javaCompliance" : "1.8=",
      "annotationProcessors" : ["GRAAL_NODEINFO_PROCESSOR"],
      "workingSets" : "API,Graal",
    },

    "org.graalvm.compiler.replacements" : {
      "subDir" : "graal",
      "sourceDirs" : ["src"],
      "dependencies" : [
        "org.graalvm.compiler.api.directives",
        "org.graalvm.compiler.java",
        "org.graalvm.compiler.loop.phases",
        "org.graalvm.compiler.word",
      ],
      "checkstyle" : "org.graalvm.compiler.graph",
      "javaCompliance" : "1.8=",
      "annotationProcessors" : [
        "GRAAL_OPTIONS_PROCESSOR",
        "GRAAL_REPLACEMENTS_VERIFIER",
        "GRAAL_NODEINFO_PROCESSOR",
      ],
      "workingSets" : "Graal,Replacements",
    },

    "org.graalvm.compiler.replacements.aarch64" : {
      "subDir" : "graal",
      "sourceDirs" : ["src"],
      "dependencies" : [
        "org.graalvm.compiler.replacements",
        "org.graalvm.compiler.lir.aarch64",
      ],
      "checkstyle" : "org.graalvm.compiler.graph",
      "javaCompliance" : "1.8=",
      "annotationProcessors" : [
        "GRAAL_NODEINFO_PROCESSOR",
        "GRAAL_REPLACEMENTS_VERIFIER",
      ],
      "workingSets" : "Graal,Replacements,AArch64",
    },

    "org.graalvm.compiler.replacements.amd64" : {
      "subDir" : "graal",
      "sourceDirs" : ["src"],
      "dependencies" : [
        "org.graalvm.compiler.replacements",
        "org.graalvm.compiler.lir.amd64",
      ],
      "checkstyle" : "org.graalvm.compiler.graph",
      "javaCompliance" : "1.8=",
      "annotationProcessors" : [
        "GRAAL_NODEINFO_PROCESSOR",
        "GRAAL_REPLACEMENTS_VERIFIER",
      ],
      "workingSets" : "Graal,Replacements,AMD64",
    },

    "org.graalvm.compiler.replacements.sparc" : {
      "subDir" : "graal",
      "sourceDirs" : ["src"],
      "dependencies" : [
        "org.graalvm.compiler.replacements",
      ],
      "checkstyle" : "org.graalvm.compiler.graph",
      "javaCompliance" : "1.8=",
      "workingSets" : "Graal,Replacements,SPARC",
    },

    "org.graalvm.compiler.replacements.test" : {
      "subDir" : "graal",
      "sourceDirs" : ["src"],
      "dependencies" : [
        "org.graalvm.compiler.core.test",
        "org.graalvm.compiler.replacements",
      ],
      "annotationProcessors" : [
        "GRAAL_NODEINFO_PROCESSOR",
        "GRAAL_REPLACEMENTS_VERIFIER"
      ],
      "checkstyle" : "org.graalvm.compiler.graph",
      "javaCompliance" : "1.8=",
      "workingSets" : "Graal,Replacements,Test",
      "jacoco" : "exclude",
    },

    "org.graalvm.compiler.replacements.verifier" : {
      "subDir" : "graal",
      "sourceDirs" : ["src"],
      "dependencies" : [
        "org.graalvm.compiler.api.replacements",
        "org.graalvm.compiler.graph",
      ],
      "checkstyle" : "org.graalvm.compiler.graph",
      "javaCompliance" : "1.8=",
      "workingSets" : "Graal,Replacements",
    },

    "org.graalvm.compiler.nodes" : {
      "subDir" : "graal",
      "sourceDirs" : ["src"],
      "dependencies" : [
        "org.graalvm.compiler.api.replacements",
        "org.graalvm.compiler.bytecode",
        "org.graalvm.compiler.lir",
      ],
      "checkstyle" : "org.graalvm.compiler.graph",
      "javaCompliance" : "1.8=",
      "annotationProcessors" : [
        "GRAAL_NODEINFO_PROCESSOR",
        "GRAAL_REPLACEMENTS_VERIFIER",
        "GRAAL_OPTIONS_PROCESSOR"
      ],
      "workingSets" : "Graal,Graph",
    },

    "org.graalvm.compiler.nodes.test" : {
      "subDir" : "graal",
      "sourceDirs" : ["src"],
      "dependencies" : ["org.graalvm.compiler.core.test"],
      "checkstyle" : "org.graalvm.compiler.graph",
      "javaCompliance" : "1.8=",
      "workingSets" : "Graal,Graph",
    },

    "org.graalvm.compiler.phases" : {
      "subDir" : "graal",
      "sourceDirs" : ["src"],
      "dependencies" : ["org.graalvm.compiler.nodes"],
      "annotationProcessors" : ["GRAAL_OPTIONS_PROCESSOR"],
      "checkstyle" : "org.graalvm.compiler.graph",
      "javaCompliance" : "1.8=",
      "workingSets" : "Graal,Phases",
    },

    "org.graalvm.compiler.phases.common" : {
      "subDir" : "graal",
      "sourceDirs" : ["src"],
      "dependencies" : ["org.graalvm.compiler.phases"],
      "annotationProcessors" : [
        "GRAAL_NODEINFO_PROCESSOR",
        "GRAAL_OPTIONS_PROCESSOR"
      ],
      "checkstyle" : "org.graalvm.compiler.graph",
      "javaCompliance" : "1.8=",
      "workingSets" : "Graal,Phases",
    },

    "org.graalvm.compiler.phases.common.test" : {
      "subDir" : "graal",
      "sourceDirs" : ["src"],
      "dependencies" : [
        "org.graalvm.compiler.api.test",
        "org.graalvm.compiler.runtime",
        "mx:JUNIT",
      ],
      "checkstyle" : "org.graalvm.compiler.graph",
      "javaCompliance" : "1.8=",
      "workingSets" : "Graal,Test",
    },

    "org.graalvm.compiler.virtual" : {
      "subDir" : "graal",
      "sourceDirs" : ["src"],
      "dependencies" : ["org.graalvm.compiler.phases.common"],
      "annotationProcessors" : [
        "GRAAL_OPTIONS_PROCESSOR",
        "GRAAL_NODEINFO_PROCESSOR"
      ],
      "checkstyle" : "org.graalvm.compiler.graph",
      "javaCompliance" : "1.8=",
      "workingSets" : "Graal,Phases",
    },

    "org.graalvm.compiler.virtual.bench" : {
      "subDir" : "graal",
      "sourceDirs" : ["src"],
      "dependencies" : ["mx:JMH", "org.graalvm.compiler.microbenchmarks"],
      "checkstyle" : "org.graalvm.compiler.graph",
      "javaCompliance" : "1.8=",
      "annotationProcessors" : ["mx:JMH"],
      "workingSets" : "Graal,Bench",
    },

    "org.graalvm.compiler.microbenchmarks" : {
      "subDir" : "graal",
      "sourceDirs" : ["src"],
      "dependencies" : [
        "mx:JMH",
        "org.graalvm.compiler.api.test",
        "org.graalvm.compiler.java",
        "org.graalvm.compiler.runtime",
      ],
      "checkstyle" : "org.graalvm.compiler.graph",
      "javaCompliance" : "1.8=",
      "checkPackagePrefix" : "false",
      "annotationProcessors" : ["mx:JMH"],
      "workingSets" : "Graal,Bench",
    },

    "org.graalvm.compiler.loop" : {
      "subDir" : "graal",
      "sourceDirs" : ["src"],
      "dependencies" : ["org.graalvm.compiler.nodes"],
      "annotationProcessors" : ["GRAAL_OPTIONS_PROCESSOR"],
      "checkstyle" : "org.graalvm.compiler.graph",
      "javaCompliance" : "1.8=",
      "workingSets" : "Graal",
    },

    "org.graalvm.compiler.loop.phases" : {
      "subDir" : "graal",
      "sourceDirs" : ["src"],
      "dependencies" : [
     "org.graalvm.compiler.loop",
     "org.graalvm.compiler.phases.common",
       ],
      "annotationProcessors" : ["GRAAL_OPTIONS_PROCESSOR"],
      "checkstyle" : "org.graalvm.compiler.graph",
      "javaCompliance" : "1.8=",
      "workingSets" : "Graal,Phases",
    },

    "org.graalvm.compiler.core" : {
      "subDir" : "graal",
      "sourceDirs" : ["src"],
      "dependencies" : [
        "org.graalvm.compiler.virtual",
        "org.graalvm.compiler.loop.phases",
      ],
      "uses" : ["org.graalvm.compiler.core.match.MatchStatementSet"],
      "checkstyle" : "org.graalvm.compiler.graph",
      "javaCompliance" : "1.8=",
      "annotationProcessors" : [
        "GRAAL_SERVICEPROVIDER_PROCESSOR",
        "GRAAL_OPTIONS_PROCESSOR",
      ],
      "workingSets" : "Graal",
    },

    "org.graalvm.compiler.core.match.processor" : {
      "subDir" : "graal",
      "sourceDirs" : ["src"],
      "dependencies" : [
        "org.graalvm.compiler.core",
      ],
      "checkstyle" : "org.graalvm.compiler.graph",
      "javaCompliance" : "1.8=",
      "workingSets" : "Graal,Codegen",
    },

    "org.graalvm.compiler.core.aarch64" : {
      "subDir" : "graal",
      "sourceDirs" : ["src"],
      "dependencies" : [
        "org.graalvm.compiler.core",
        "org.graalvm.compiler.lir.aarch64",
        "org.graalvm.compiler.java",
      ],
      "checkstyle" : "org.graalvm.compiler.graph",
      "annotationProcessors" : [
        "GRAAL_NODEINFO_PROCESSOR",
        "GRAAL_COMPILER_MATCH_PROCESSOR",
      ],
      "javaCompliance" : "1.8=",
      "workingSets" : "Graal,AArch64",
    },

    "org.graalvm.compiler.core.aarch64.test" : {
      "subDir" : "graal",
      "sourceDirs" : ["src"],
      "dependencies" : [
        "org.graalvm.compiler.lir.jtt",
        "org.graalvm.compiler.lir.aarch64",
        "JVMCI_HOTSPOT"
      ],
      "checkstyle" : "org.graalvm.compiler.graph",
      "javaCompliance" : "1.8=",
      "workingSets" : "Graal,AArch64,Test",
    },

    "org.graalvm.compiler.core.amd64" : {
      "subDir" : "graal",
      "sourceDirs" : ["src"],
      "dependencies" : [
        "org.graalvm.compiler.core",
        "org.graalvm.compiler.lir.amd64",
        "org.graalvm.compiler.java",
      ],
      "checkstyle" : "org.graalvm.compiler.graph",
      "annotationProcessors" : [
        "GRAAL_NODEINFO_PROCESSOR",
        "GRAAL_COMPILER_MATCH_PROCESSOR",
      ],
      "javaCompliance" : "1.8=",
      "workingSets" : "Graal,AMD64",
    },

    "org.graalvm.compiler.core.amd64.test" : {
      "subDir" : "graal",
      "sourceDirs" : ["src"],
      "dependencies" : [
        "org.graalvm.compiler.lir.jtt",
        "org.graalvm.compiler.lir.amd64",
        "JVMCI_HOTSPOT"
      ],
      "checkstyle" : "org.graalvm.compiler.graph",
      "javaCompliance" : "1.8=",
      "workingSets" : "Graal,AMD64,Test",
    },

    "org.graalvm.compiler.core.sparc" : {
      "subDir" : "graal",
      "sourceDirs" : ["src"],
      "dependencies" : [
        "org.graalvm.compiler.core",
        "org.graalvm.compiler.lir.sparc",
        "org.graalvm.compiler.java"
      ],
      "checkstyle" : "org.graalvm.compiler.graph",
      "annotationProcessors" : [
        "GRAAL_NODEINFO_PROCESSOR",
        "GRAAL_COMPILER_MATCH_PROCESSOR",
      ],
      "javaCompliance" : "1.8=",
      "workingSets" : "Graal,SPARC",
    },

    "org.graalvm.compiler.core.sparc.test" : {
      "subDir" : "graal",
      "sourceDirs" : ["src"],
      "dependencies" : [
        "org.graalvm.compiler.lir.jtt",
        "JVMCI_HOTSPOT"
      ],
      "checkstyle" : "org.graalvm.compiler.graph",
      "javaCompliance" : "1.8=",
      "workingSets" : "Graal,SPARC,Test",
    },

    "org.graalvm.compiler.runtime" : {
      "subDir" : "graal",
      "sourceDirs" : ["src"],
      "dependencies" : ["org.graalvm.compiler.core"],
      "checkstyle" : "org.graalvm.compiler.graph",
      "javaCompliance" : "1.8=",
      "workingSets" : "Graal",
    },

    "org.graalvm.compiler.java" : {
      "subDir" : "graal",
      "sourceDirs" : ["src"],
      "dependencies" : [
        "org.graalvm.compiler.phases",
      ],
      "annotationProcessors" : ["GRAAL_OPTIONS_PROCESSOR"],
      "checkstyle" : "org.graalvm.compiler.graph",
      "javaCompliance" : "1.8=",
      "workingSets" : "Graal,Java",
    },

    "org.graalvm.compiler.core.common" : {
      "subDir" : "graal",
      "sourceDirs" : ["src"],
      "dependencies" : [
        "org.graalvm.compiler.debug"
      ],
      "annotationProcessors" : ["GRAAL_OPTIONS_PROCESSOR"],
      "checkstyle" : "org.graalvm.compiler.graph",
      "javaCompliance" : "1.8=",
      "workingSets" : "Graal,Java",
    },

    "org.graalvm.compiler.printer" : {
      "subDir" : "graal",
      "sourceDirs" : ["src"],
      "dependencies" : [
        "org.graalvm.compiler.core",
        "org.graalvm.compiler.java",
      ],
      "uses" : ["org.graalvm.compiler.code.DisassemblerProvider"],
      "annotationProcessors" : [
        "GRAAL_OPTIONS_PROCESSOR",
        "GRAAL_SERVICEPROVIDER_PROCESSOR"
      ],
      "checkstyle" : "org.graalvm.compiler.graph",
      "javaCompliance" : "1.8=",
      "workingSets" : "Graal,Graph",
    },

    "org.graalvm.compiler.test" : {
      "subDir" : "graal",
      "sourceDirs" : ["src"],
      "dependencies" : [
        "mx:JUNIT",
      ],
      "checkstyle" : "org.graalvm.compiler.graph",
      "javaCompliance" : "1.8=",
      "workingSets" : "Graal,Test",
    },

    "org.graalvm.compiler.core.test" : {
      "subDir" : "graal",
      "sourceDirs" : ["src"],
      "dependencies" : [
        "org.graalvm.compiler.api.directives",
        "org.graalvm.compiler.java",
        "org.graalvm.compiler.test",
        "org.graalvm.compiler.runtime",
        "org.graalvm.compiler.graph.test",
        "org.graalvm.compiler.printer",
        "JAVA_ALLOCATION_INSTRUMENTER",
      ],
      "uses" : ["org.graalvm.compiler.options.OptionDescriptors"],
      "annotationProcessors" : ["GRAAL_NODEINFO_PROCESSOR"],
      "checkstyle" : "org.graalvm.compiler.graph",
      "javaCompliance" : "1.8=",
      "workingSets" : "Graal,Test",
      "jacoco" : "exclude",
    },

    "org.graalvm.compiler.jtt" : {
      "subDir" : "graal",
      "sourceDirs" : ["src"],
      "dependencies" : [
        "org.graalvm.compiler.core.test",
      ],
      "checkstyle" : "org.graalvm.compiler.graph",
      "javaCompliance" : "1.8=",
      "workingSets" : "Graal,Test",
      "jacoco" : "exclude",
      "findbugs" : "false",
    },

    # ------------- GraalTruffle -------------

    "org.graalvm.compiler.truffle" : {
      "subDir" : "graal",
      "sourceDirs" : ["src"],
      "dependencies" : [
        "truffle:TRUFFLE_API",
        "org.graalvm.compiler.api.runtime",
        "org.graalvm.compiler.runtime",
        "org.graalvm.compiler.replacements",
      ],
      "uses" : [
        "com.oracle.truffle.api.impl.TruffleLocator",
        "com.oracle.truffle.api.object.LayoutFactory",
        "org.graalvm.compiler.truffle.LoopNodeFactory",
        "org.graalvm.compiler.truffle.substitutions.TruffleInvocationPluginProvider",
      ],
      "checkstyle" : "org.graalvm.compiler.graph",
      "annotationProcessors" : [
        "GRAAL_NODEINFO_PROCESSOR",
        "GRAAL_REPLACEMENTS_VERIFIER",
        "GRAAL_OPTIONS_PROCESSOR",
        "GRAAL_SERVICEPROVIDER_PROCESSOR",
        "truffle:TRUFFLE_DSL_PROCESSOR",
      ],
      "javaCompliance" : "1.8=",
      "workingSets" : "Graal,Truffle",
      "jacoco" : "exclude",
    },

    "org.graalvm.compiler.truffle.bench" : {
      "subDir" : "graal",
      "sourceDirs" : ["src"],
      "dependencies" : [
        "mx:JMH",
        "truffle:TRUFFLE_API",
      ],
      "checkstyle" : "org.graalvm.compiler.graph",
      "javaCompliance" : "1.8=",
      "annotationProcessors" : [
        "mx:JMH",
      ],
      "workingSets" : "Graal,Truffle,Bench",
    },

    "org.graalvm.compiler.truffle.test" : {
      "subDir" : "graal",
      "sourceDirs" : ["src"],
      "dependencies" : [
        "org.graalvm.compiler.truffle",
        "org.graalvm.compiler.core.test",
        "truffle:TRUFFLE_SL_TEST",
      ],
      "annotationProcessors" : [
        "GRAAL_NODEINFO_PROCESSOR",
        "truffle:TRUFFLE_DSL_PROCESSOR"
      ],
      "checkstyle" : "org.graalvm.compiler.graph",
      "javaCompliance" : "1.8=",
      "workingSets" : "Graal,Truffle,Test",
      "jacoco" : "exclude",
    },

    "org.graalvm.compiler.truffle.hotspot" : {
      "subDir" : "graal",
      "sourceDirs" : ["src"],
      "dependencies" : [
        "org.graalvm.compiler.truffle",
        "org.graalvm.compiler.hotspot",
        "com.oracle.nfi",
      ],
      "uses" : [
        "org.graalvm.compiler.hotspot.HotSpotBackendFactory",
        "org.graalvm.compiler.nodes.graphbuilderconf.NodeIntrinsicPluginFactory",
        "org.graalvm.compiler.truffle.hotspot.OptimizedCallTargetInstrumentationFactory",
        "org.graalvm.compiler.truffle.hotspot.nfi.RawNativeCallNodeFactory",
      ],
      "checkstyle" : "org.graalvm.compiler.graph",
      "javaCompliance" : "1.8=",
      "annotationProcessors" : [
        "GRAAL_OPTIONS_PROCESSOR",
        "GRAAL_SERVICEPROVIDER_PROCESSOR"
      ],
      "workingSets" : "Graal,Truffle",
    },

    "org.graalvm.compiler.truffle.hotspot.test" : {
      "subDir" : "graal",
      "sourceDirs" : ["src"],
      "dependencies" : [
        "org.graalvm.compiler.truffle.hotspot",
        "org.graalvm.compiler.truffle.test",
      ],
      "checkstyle" : "org.graalvm.compiler.graph",
      "javaCompliance" : "1.8=",
      "workingSets" : "Graal,Truffle,Test",
    },

    "org.graalvm.compiler.truffle.hotspot.amd64" : {
      "subDir" : "graal",
      "sourceDirs" : ["src"],
      "dependencies" : [
        "org.graalvm.compiler.truffle.hotspot",
        "org.graalvm.compiler.hotspot.amd64",
      ],
      "checkstyle" : "org.graalvm.compiler.graph",
      "javaCompliance" : "1.8=",
      "annotationProcessors" : [
        "GRAAL_SERVICEPROVIDER_PROCESSOR",
      ],
      "workingSets" : "Graal,Truffle",
    },

    "org.graalvm.compiler.truffle.hotspot.sparc" : {
      "subDir" : "graal",
      "sourceDirs" : ["src"],
      "dependencies" : [
        "org.graalvm.compiler.truffle.hotspot",
        "org.graalvm.compiler.asm.sparc",
      ],
      "checkstyle" : "org.graalvm.compiler.graph",
      "javaCompliance" : "1.8=",
      "annotationProcessors" : ["GRAAL_SERVICEPROVIDER_PROCESSOR"],
      "workingSets" : "Graal,Truffle,SPARC",
    },

    "org.graalvm.compiler.truffle.hotspot.aarch64" : {
      "subDir" : "graal",
      "sourceDirs" : ["src"],
      "dependencies" : [
        "org.graalvm.compiler.truffle.hotspot",
        "org.graalvm.compiler.asm.aarch64",
      ],
      "checkstyle" : "org.graalvm.compiler.graph",
      "javaCompliance" : "1.8=",
      "annotationProcessors" : ["GRAAL_SERVICEPROVIDER_PROCESSOR"],
      "workingSets" : "Graal,Truffle,AArch64",
    },

    # ------------- Salver -------------

    "org.graalvm.compiler.salver" : {
      "subDir" : "graal",
      "sourceDirs" : ["src"],
      "dependencies" : ["org.graalvm.compiler.phases"],
      "annotationProcessors" : [
        "GRAAL_OPTIONS_PROCESSOR",
        "GRAAL_SERVICEPROVIDER_PROCESSOR",
      ],
      "checkstyle" : "org.graalvm.compiler.graph",
      "javaCompliance" : "1.8=",
      "workingSets" : "Graal",
    },
  },

  "distributions" : {

    # ------------- Distributions -------------

    "GRAAL_OPTIONS" : {
      "subDir" : "graal",
      "dependencies" : ["org.graalvm.compiler.options"],
      "distDependencies" : [
        "JVMCI_API",
      ],
    },

    "GRAAL_OPTIONS_PROCESSOR" : {
      "subDir" : "graal",
      "dependencies" : ["org.graalvm.compiler.options.processor"],
      "distDependencies" : [
        "GRAAL_OPTIONS",
      ],
    },

    "GRAAL_NODEINFO" : {
      "subDir" : "graal",
      "dependencies" : [
        "org.graalvm.compiler.nodeinfo",
      ],
    },

    "GRAAL_SERVICEPROVIDER" : {
      "subDir" : "graal",
      "dependencies" : ["org.graalvm.compiler.serviceprovider"],
      "distDependencies" : [
        "GRAAL_NODEINFO",
        "JVMCI_SERVICES"
      ],
    },

    "GRAAL_API" : {
      "subDir" : "graal",
      "dependencies" : [
        "org.graalvm.compiler.api.replacements",
        "org.graalvm.compiler.api.runtime",
        "org.graalvm.compiler.graph",
      ],
      "distDependencies" : [
        "JVMCI_API",
        "GRAAL_NODEINFO",
        "GRAAL_OPTIONS",
        "GRAAL_SERVICEPROVIDER",
      ],
    },

    "GRAAL_COMPILER" : {
      "subDir" : "graal",
      "dependencies" : [
        "org.graalvm.compiler.core",
      ],
      "distDependencies" : [
        "GRAAL_API",
        "GRAAL_SERVICEPROVIDER",
      ],
    },

    "GRAAL_RUNTIME" : {
      "subDir" : "graal",
      "dependencies" : [
        "org.graalvm.compiler.replacements",
        "org.graalvm.compiler.runtime",
        "org.graalvm.compiler.code",
        "org.graalvm.compiler.printer",
        "org.graalvm.compiler.core.aarch64",
        "org.graalvm.compiler.replacements.aarch64",
        "org.graalvm.compiler.core.amd64",
        "org.graalvm.compiler.replacements.amd64",
        "org.graalvm.compiler.core.sparc",
        "org.graalvm.compiler.replacements.sparc",
        "org.graalvm.compiler.salver",
      ],
      "distDependencies" : [
        "GRAAL_API",
        "GRAAL_COMPILER",
      ],
    },

    "GRAAL_HOTSPOT" : {
      "subDir" : "graal",
      "dependencies" : [
        "org.graalvm.compiler.hotspot.aarch64",
        "org.graalvm.compiler.hotspot.amd64",
        "org.graalvm.compiler.hotspot.sparc",
        "org.graalvm.compiler.hotspot",
      ],
      "distDependencies" : [
        "JVMCI_HOTSPOT",
        "GRAAL_COMPILER",
        "GRAAL_RUNTIME",
      ],
    },

    "GRAAL_TEST" : {
      "subDir" : "graal",
      "dependencies" : [
        "org.graalvm.compiler.api.test",
        "org.graalvm.compiler.api.directives.test",
        "org.graalvm.compiler.asm.sparc.test",
        "org.graalvm.compiler.asm.aarch64.test",
        "org.graalvm.compiler.asm.amd64.test",
        "org.graalvm.compiler.core.aarch64.test",
        "org.graalvm.compiler.core.amd64.test",
        "org.graalvm.compiler.core.sparc.test",
        "org.graalvm.compiler.debug.test",
        "org.graalvm.compiler.hotspot.aarch64.test",
        "org.graalvm.compiler.hotspot.amd64.test",
        "org.graalvm.compiler.hotspot.lir.test",
        "org.graalvm.compiler.options.test",
        "org.graalvm.compiler.jtt",
        "org.graalvm.compiler.lir.jtt",
        "org.graalvm.compiler.lir.test",
        "org.graalvm.compiler.nodes.test",
        "org.graalvm.compiler.phases.common.test",
        "org.graalvm.compiler.truffle.test",
        "org.graalvm.compiler.truffle.hotspot.test",
        "com.oracle.nfi.test",
      ],
      "distDependencies" : [
        "GRAAL_HOTSPOT",
        "JVMCI_HOTSPOT",
        "GRAAL_TRUFFLE",
        "GRAAL_TRUFFLE_HOTSPOT",
        "truffle:TRUFFLE_SL_TEST",
      ],
      "exclude" : [
        "mx:JUNIT",
        "JAVA_ALLOCATION_INSTRUMENTER",
      ],
    },

    "GRAAL_TRUFFLE" : {
      "subDir" : "graal",
      "dependencies" : [
        "org.graalvm.compiler.truffle",
      ],
      "distDependencies" : [
        "GRAAL_RUNTIME",
        "truffle:TRUFFLE_API",
      ],
    },

    "GRAAL_TRUFFLE_HOTSPOT" : {
      "subDir" : "graal",
      "dependencies" : [
        "org.graalvm.compiler.truffle.hotspot.amd64",
        "org.graalvm.compiler.truffle.hotspot.sparc",
        "org.graalvm.compiler.truffle.hotspot.aarch64",
      ],
      "distDependencies" : [
        "GRAAL_HOTSPOT",
        "GRAAL_TRUFFLE",
        "truffle:TRUFFLE_API",
      ],
    },

    "GRAAL_SERVICEPROVIDER_PROCESSOR" : {
      "subDir" : "graal",
      "dependencies" : ["org.graalvm.compiler.serviceprovider.processor"],
      "distDependencies" : [
        "GRAAL_SERVICEPROVIDER",
      ],
    },

    "GRAAL_NODEINFO_PROCESSOR" : {
      "subDir" : "graal",
      "dependencies" : ["org.graalvm.compiler.nodeinfo.processor"],
      "distDependencies" : [
        "GRAAL_NODEINFO",
      ],
    },

    "GRAAL_REPLACEMENTS_VERIFIER" : {
      "subDir" : "graal",
      "dependencies" : ["org.graalvm.compiler.replacements.verifier"],
      "distDependencies" : [
        "GRAAL_API",
        "GRAAL_SERVICEPROVIDER",
        "GRAAL_SERVICEPROVIDER_PROCESSOR",
      ]
    },

    "GRAAL_COMPILER_MATCH_PROCESSOR" : {
      "subDir" : "graal",
      "dependencies" : ["org.graalvm.compiler.core.match.processor"],
      "distDependencies" : [
        "GRAAL_COMPILER",
        "GRAAL_SERVICEPROVIDER_PROCESSOR",
      ]
    },

    "GRAAL" : {
      # This distribution defines a module.
      "moduleName" : "jdk.vm.compiler",
      "addExports" : [
        # All other internal packages are exported dynamically -
        # see org.graalvm.compiler.hotspot.HotSpotGraalJVMCIServiceLocator
        "java.base/jdk.internal.module",
      ],
      "subDir" : "graal",
      "overlaps" : [
        "GRAAL_OPTIONS",
        "GRAAL_NODEINFO",
        "GRAAL_API",
        "GRAAL_COMPILER",
        "GRAAL_RUNTIME",
        "GRAAL_HOTSPOT",
        "GRAAL_SERVICEPROVIDER",
        "GRAAL_TRUFFLE",
        "GRAAL_TRUFFLE_HOTSPOT",
      ],
      "dependencies" : [
        "org.graalvm.compiler.options",
        "org.graalvm.compiler.nodeinfo",
        "org.graalvm.compiler.api.replacements",
        "org.graalvm.compiler.api.runtime",
        "org.graalvm.compiler.graph",
        "org.graalvm.compiler.core",
        "org.graalvm.compiler.replacements",
        "org.graalvm.compiler.runtime",
        "org.graalvm.compiler.code",
        "org.graalvm.compiler.printer",
        "org.graalvm.compiler.core.aarch64",
        "org.graalvm.compiler.replacements.aarch64",
        "org.graalvm.compiler.core.amd64",
        "org.graalvm.compiler.replacements.amd64",
        "org.graalvm.compiler.core.sparc",
        "org.graalvm.compiler.replacements.sparc",
        "org.graalvm.compiler.salver",
        "org.graalvm.compiler.hotspot.aarch64",
        "org.graalvm.compiler.hotspot.amd64",
        "org.graalvm.compiler.hotspot.sparc",
        "org.graalvm.compiler.hotspot",
        "org.graalvm.compiler.truffle",
        "org.graalvm.compiler.truffle.hotspot.amd64",
        "org.graalvm.compiler.truffle.hotspot.sparc",
        "org.graalvm.compiler.truffle.hotspot.aarch64",
      ],
      "distDependencies" : [
        "truffle:TRUFFLE_API",
      ],
      "exclude" : [
        "JVMCI_SERVICES",
        "JVMCI_API",
        "JVMCI_HOTSPOT",
      ],
    },
  },
}<|MERGE_RESOLUTION|>--- conflicted
+++ resolved
@@ -226,8 +226,6 @@
       "workingSets" : "Graal",
     },
 
-<<<<<<< HEAD
-=======
     "org.graalvm.compiler.api.collections" : {
       "subDir" : "graal",
       "sourceDirs" : ["src"],
@@ -236,7 +234,6 @@
       "workingSets" : "API,Graal",
     },
 
->>>>>>> d1057cb8
     "org.graalvm.compiler.api.directives" : {
       "subDir" : "graal",
       "sourceDirs" : ["src"],
