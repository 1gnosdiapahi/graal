/*
 * Copyright (c) 2018, 2020, Oracle and/or its affiliates. All rights reserved.
 * DO NOT ALTER OR REMOVE COPYRIGHT NOTICES OR THIS FILE HEADER.
 *
 * This code is free software; you can redistribute it and/or modify it
 * under the terms of the GNU General Public License version 2 only, as
 * published by the Free Software Foundation.
 *
 * This code is distributed in the hope that it will be useful, but WITHOUT
 * ANY WARRANTY; without even the implied warranty of MERCHANTABILITY or
 * FITNESS FOR A PARTICULAR PURPOSE.  See the GNU General Public License
 * version 2 for more details (a copy is included in the LICENSE file that
 * accompanied this code).
 *
 * You should have received a copy of the GNU General Public License version
 * 2 along with this work; if not, write to the Free Software Foundation,
 * Inc., 51 Franklin St, Fifth Floor, Boston, MA 02110-1301 USA.
 *
 * Please contact Oracle, 500 Oracle Parkway, Redwood Shores, CA 94065 USA
 * or visit www.oracle.com if you need additional information or have any
 * questions.
 */

package com.oracle.truffle.espresso.substitutions;

import java.lang.reflect.Constructor;
import java.security.ProtectionDomain;
import java.util.ArrayList;
import java.util.List;
import java.util.function.IntFunction;
import java.util.logging.Level;

import com.oracle.truffle.api.CompilerDirectives;
import com.oracle.truffle.api.CompilerDirectives.TruffleBoundary;
import com.oracle.truffle.espresso.EspressoOptions;
import com.oracle.truffle.espresso.classfile.RuntimeConstantPool;
import com.oracle.truffle.espresso.classfile.attributes.EnclosingMethodAttribute;
import com.oracle.truffle.espresso.classfile.attributes.InnerClassesAttribute;
import com.oracle.truffle.espresso.classfile.attributes.SignatureAttribute;
import com.oracle.truffle.espresso.classfile.constantpool.NameAndTypeConstant;
import com.oracle.truffle.espresso.descriptors.ByteSequence;
import com.oracle.truffle.espresso.descriptors.Symbol;
import com.oracle.truffle.espresso.descriptors.Symbol.Name;
import com.oracle.truffle.espresso.descriptors.Symbol.Type;
import com.oracle.truffle.espresso.descriptors.Types;
import com.oracle.truffle.espresso.descriptors.Validation;
import com.oracle.truffle.espresso.impl.ArrayKlass;
import com.oracle.truffle.espresso.impl.Field;
import com.oracle.truffle.espresso.impl.Klass;
import com.oracle.truffle.espresso.impl.Method;
import com.oracle.truffle.espresso.impl.ObjectKlass;
import com.oracle.truffle.espresso.meta.Meta;
import com.oracle.truffle.espresso.meta.MetaUtil;
import com.oracle.truffle.espresso.runtime.Attribute;
import com.oracle.truffle.espresso.runtime.EspressoContext;
import com.oracle.truffle.espresso.runtime.EspressoException;
import com.oracle.truffle.espresso.runtime.StaticObject;
import com.oracle.truffle.espresso.vm.InterpreterToVM;

@EspressoSubstitutions
public final class Target_java_lang_Class {
    @Substitution
    public static @Host(Class.class) StaticObject getPrimitiveClass(
                    @Host(String.class) StaticObject name,
                    @InjectMeta Meta meta) {

        String hostName = Meta.toHostString(name);

        switch (hostName) {
            case "boolean":
                return meta._boolean.mirror();
            case "byte":
                return meta._byte.mirror();
            case "char":
                return meta._char.mirror();
            case "short":
                return meta._short.mirror();
            case "int":
                return meta._int.mirror();
            case "float":
                return meta._float.mirror();
            case "double":
                return meta._double.mirror();
            case "long":
                return meta._long.mirror();
            case "void":
                return meta._void.mirror();
            default:
                throw Meta.throwExceptionWithMessage(meta.java_lang_ClassNotFoundException, name);
        }
    }

    @TruffleBoundary
    @Substitution
    public static boolean desiredAssertionStatus0(@Host(Class.class) StaticObject clazz, @InjectMeta Meta meta) {
        if (StaticObject.isNull(clazz.getMirrorKlass().getDefiningClassLoader())) {
            return EspressoOptions.EnableSystemAssertions.getValue(meta.getContext().getEnv().getOptions());
        }
        return EspressoOptions.EnableAssertions.getValue(meta.getContext().getEnv().getOptions());
    }

    // TODO(peterssen): Remove substitution, use JVM_FindClassFromCaller.
    @TruffleBoundary
    @Substitution
    public static @Host(Class.class) StaticObject forName0(
                    @Host(String.class) StaticObject name,
                    boolean initialize,
                    @Host(ClassLoader.class) StaticObject loader,
                    @SuppressWarnings("unused") @Host(Class.class) StaticObject caller,
                    @InjectMeta Meta meta) {

        assert loader != null;
        if (StaticObject.isNull(name)) {
            throw meta.throwNullPointerException();
        }

        String hostName = Meta.toHostString(name);
        if (hostName.indexOf('/') >= 0) {
            throw Meta.throwExceptionWithMessage(meta.java_lang_ClassNotFoundException, name);
        }

        hostName = hostName.replace('.', '/');
        if (!hostName.startsWith("[")) {
            // Possible ambiguity, force "L" type: "void" -> Lvoid; "B" -> LB;
            hostName = "L" + hostName + ";";
        }

        if (!Validation.validTypeDescriptor(ByteSequence.create(hostName), false)) {
            throw Meta.throwExceptionWithMessage(meta.java_lang_ClassNotFoundException, name);
        }

        Symbol<Type> type = meta.getTypes().fromClassGetName(hostName);

        try {
            Klass klass = null;
            if (Types.isArray(type)) {
                klass = meta.resolveSymbol(type, loader);
            } else {
                klass = meta.loadKlass(type, loader);
            }

            if (klass == null) {
                throw Meta.throwExceptionWithMessage(meta.java_lang_ClassNotFoundException, name);
            }

            if (initialize) {
                klass.safeInitialize();
            }
            return klass.mirror();
        } catch (EspressoException e) {
            throw e;
        } catch (Throwable e) {
            CompilerDirectives.transferToInterpreter();
            context.getLogger().log(Level.WARNING, "Host exception happened in Class.forName: {}", e);
            throw e;
        }
    }

    @TruffleBoundary
    @Substitution(hasReceiver = true)
    public static @Host(String.class) StaticObject getName0(@Host(Class.class) StaticObject self,
                    @InjectMeta Meta meta) {
        Klass klass = self.getMirrorKlass();
        String name = klass.getType().toString();
        // Conversion from internal form.
        String externalName = MetaUtil.internalNameToJava(name, true, true);

        // Reflection relies on anonymous classes including a '/' on the name, to avoid generating
        // (invalid) fast method accessors. See
        // sun.reflect.misc.ReflectUtil#isVMAnonymousClass(Class<?>).
        if (klass.isAnonymous()) {
            // A small improvement over HotSpot here, which uses the class identity hash code.
            externalName += "/" + klass.getId(); // VM.JVM_IHashCode(self);
        }

        // Class names must be interned.
        StaticObject guestString = meta.toGuestString(externalName);
        return internString(meta, guestString);
    }

    @TruffleBoundary
    private static StaticObject internString(Meta meta, StaticObject guestString) {
        return meta.getStrings().intern(guestString);
    }

    @Substitution(hasReceiver = true)
    public static @Host(ClassLoader.class) StaticObject getClassLoader0(@Host(Class.class) StaticObject self) {
        return self.getMirrorKlass().getDefiningClassLoader();
    }

    @TruffleBoundary
    @Substitution(hasReceiver = true)
    public static @Host(java.lang.reflect.Field[].class) StaticObject getDeclaredFields0(@Host(Class.class) StaticObject self, boolean publicOnly,
                    @InjectMeta Meta meta) {

        // TODO(peterssen): From Hostpot: 4496456 We need to filter out
        // java.lang.Throwable.backtrace.

        ArrayList<Field> collectedMethods = new ArrayList<>();
        Klass klass = self.getMirrorKlass();
        /*
         * Hotspot does class linking at this point, and JCK tests for it (out of specs). Comply by
         * doing verification, which, at this point, is the only thing left from linking we need to
         * do.
         */
        klass.verify();
        for (Field f : klass.getDeclaredFields()) {
            if (!publicOnly || f.isPublic()) {
                collectedMethods.add(f);
            }
        }
        final Field[] fields = collectedMethods.toArray(Field.EMPTY_ARRAY);

        EspressoContext context = meta.getContext();

        // TODO(peterssen): Cache guest j.l.reflect.Field constructor.
        // Calling the constructor is just for validation, manually setting the fields would be
        // faster.
        Method fieldInit = meta.java_lang_reflect_Field.lookupDeclaredMethod(Name._init_, context.getSignatures().makeRaw(Type._void,
                        /* declaringClass */ Type.java_lang_Class,
                        /* name */ Type.java_lang_String,
                        /* type */ Type.java_lang_Class,
                        /* modifiers */ Type._int,
                        /* slot */ Type._int,
                        /* signature */ Type.java_lang_String,
                        /* annotations */ Type._byte_array));

        StaticObject fieldsArray = meta.java_lang_reflect_Field.allocateReferenceArray(fields.length, new IntFunction<StaticObject>() {
            @Override
            public StaticObject apply(int i) {
                final Field f = fields[i];
                StaticObject instance = meta.java_lang_reflect_Field.allocateInstance();

                Attribute rawRuntimeVisibleAnnotations = f.getAttribute(Name.RuntimeVisibleAnnotations);
                StaticObject runtimeVisibleAnnotations = rawRuntimeVisibleAnnotations != null
                                ? StaticObject.wrap(rawRuntimeVisibleAnnotations.getData(), meta)
                                : StaticObject.NULL;

                Attribute rawRuntimeVisibleTypeAnnotations = f.getAttribute(Name.RuntimeVisibleTypeAnnotations);
                StaticObject runtimeVisibleTypeAnnotations = rawRuntimeVisibleTypeAnnotations != null
                                ? StaticObject.wrap(rawRuntimeVisibleTypeAnnotations.getData(), meta)
                                : StaticObject.NULL;

                fieldInit.invokeDirect(
                                /* this */ instance,
                                /* declaringKlass */ f.getDeclaringKlass().mirror(),
                                /* name */ context.getStrings().intern(f.getName()),
                                /* type */ f.resolveTypeKlass().mirror(),
                                /* modifiers */ f.getModifiers(),
                                /* slot */ f.getSlot(),
                                /* signature */ meta.toGuestString(f.getGenericSignature()),
                                // FIXME(peterssen): Fill annotations bytes.
                                /* annotations */ runtimeVisibleAnnotations);
                instance.setHiddenField(meta.HIDDEN_FIELD_KEY, f);
                instance.setHiddenField(meta.HIDDEN_FIELD_RUNTIME_VISIBLE_TYPE_ANNOTATIONS, runtimeVisibleTypeAnnotations);
                return instance;
            }
        });

        return fieldsArray;
    }

<<<<<<< HEAD
    // TODO(tg): inject constructor calltarget.
=======
    @TruffleBoundary
>>>>>>> c8fda41e
    @Substitution(hasReceiver = true)
    public static @Host(Constructor[].class) StaticObject getDeclaredConstructors0(@Host(Class.class) StaticObject self, boolean publicOnly,
                    @InjectMeta Meta meta) {
        ArrayList<Method> collectedMethods = new ArrayList<>();
        Klass klass = self.getMirrorKlass();
        /*
         * Hotspot does class linking at this point, and JCK tests for it (out of specs). Comply by
         * doing verification, which, at this point, is the only thing left from linking we need to
         * do.
         */
        klass.verify();
        for (Method m : klass.getDeclaredConstructors()) {
            if (Name._init_.equals(m.getName()) && (!publicOnly || m.isPublic())) {
                collectedMethods.add(m);
            }
        }
        final Method[] constructors = collectedMethods.toArray(Method.EMPTY_ARRAY);

        EspressoContext context = meta.getContext();

        // TODO(peterssen): Cache guest j.l.reflect.Constructor constructor.
        // Calling the constructor is just for validation, manually setting the fields would be
        // faster.
        Method constructorInit = meta.java_lang_reflect_Constructor.lookupDeclaredMethod(Name._init_, context.getSignatures().makeRaw(Type._void,
                        /* declaringClass */ Type.java_lang_Class,
                        /* parameterTypes */ Type.java_lang_Class_array,
                        /* checkedExceptions */ Type.java_lang_Class_array,
                        /* modifiers */ Type._int,
                        /* slot */ Type._int,
                        /* signature */ Type.java_lang_String,
                        /* annotations */ Type._byte_array,
                        /* parameterAnnotations */ Type._byte_array));

        StaticObject arr = meta.java_lang_reflect_Constructor.allocateReferenceArray(constructors.length, new IntFunction<StaticObject>() {
            @Override
            public StaticObject apply(int i) {
                final Method m = constructors[i];

                Attribute rawRuntimeVisibleAnnotations = m.getAttribute(Name.RuntimeVisibleAnnotations);
                StaticObject runtimeVisibleAnnotations = rawRuntimeVisibleAnnotations != null
                                ? StaticObject.wrap(rawRuntimeVisibleAnnotations.getData(), meta)
                                : StaticObject.NULL;

                Attribute rawRuntimeVisibleParameterAnnotations = m.getAttribute(Name.RuntimeVisibleParameterAnnotations);
                StaticObject runtimeVisibleParameterAnnotations = rawRuntimeVisibleParameterAnnotations != null
                                ? StaticObject.wrap(rawRuntimeVisibleParameterAnnotations.getData(), meta)
                                : StaticObject.NULL;

                Attribute rawRuntimeVisibleTypeAnnotations = m.getAttribute(Name.RuntimeVisibleTypeAnnotations);
                StaticObject runtimeVisibleTypeAnnotations = rawRuntimeVisibleTypeAnnotations != null
                                ? StaticObject.wrap(rawRuntimeVisibleTypeAnnotations.getData(), meta)
                                : StaticObject.NULL;

                final Klass[] rawParameterKlasses = m.resolveParameterKlasses();
                StaticObject parameterTypes = meta.java_lang_Class.allocateReferenceArray(
                                m.getParameterCount(),
                                new IntFunction<StaticObject>() {
                                    @Override
                                    public StaticObject apply(int j) {
                                        return rawParameterKlasses[j].mirror();
                                    }
                                });

                final Klass[] rawCheckedExceptions = m.getCheckedExceptions();
                StaticObject checkedExceptions = meta.java_lang_Class.allocateReferenceArray(rawCheckedExceptions.length, new IntFunction<StaticObject>() {
                    @Override
                    public StaticObject apply(int j) {
                        return rawCheckedExceptions[j].mirror();
                    }
                });

                SignatureAttribute signatureAttribute = (SignatureAttribute) m.getAttribute(Name.Signature);
                StaticObject genericSignature = StaticObject.NULL;
                if (signatureAttribute != null) {
                    String sig = m.getConstantPool().symbolAt(signatureAttribute.getSignatureIndex(), "signature").toString();
                    genericSignature = meta.toGuestString(sig);
                }

                StaticObject instance = meta.java_lang_reflect_Constructor.allocateInstance();
                constructorInit.invokeDirect(
                                /* this */ instance,
                                /* declaringKlass */ m.getDeclaringKlass().mirror(),
                                /* parameterTypes */ parameterTypes,
                                /* checkedExceptions */ checkedExceptions,
                                /* modifiers */ m.getMethodModifiers(),
                                /* slot */ i, // TODO(peterssen): Fill method slot.
                                /* signature */ genericSignature,

                                // FIXME(peterssen): Fill annotations bytes.
                                /* annotations */ runtimeVisibleAnnotations,
                                /* parameterAnnotations */ runtimeVisibleParameterAnnotations);

                instance.setHiddenField(meta.HIDDEN_CONSTRUCTOR_KEY, m);
                instance.setHiddenField(meta.HIDDEN_CONSTRUCTOR_RUNTIME_VISIBLE_TYPE_ANNOTATIONS, runtimeVisibleTypeAnnotations);

                return instance;
            }
        });

        return arr;
    }

<<<<<<< HEAD
    // TODO(tg): inject constructor calltarget.
=======
    @TruffleBoundary
>>>>>>> c8fda41e
    @Substitution(hasReceiver = true)
    public static @Host(java.lang.reflect.Method[].class) StaticObject getDeclaredMethods0(@Host(Class.class) StaticObject self, boolean publicOnly,
                    @InjectMeta Meta meta) {
        ArrayList<Method> collectedMethods = new ArrayList<>();
        Klass klass = self.getMirrorKlass();
        /*
         * Hotspot does class linking at this point, and JCK tests for it (out of specs). Comply by
         * doing verification, which, at this point, is the only thing left from linking we need to
         * do.
         */
        klass.verify();
        for (Method m : klass.getDeclaredMethods()) {
            if ((!publicOnly || m.isPublic()) &&
                            // Filter out <init> and <clinit> from reflection.
                            !Name._init_.equals(m.getName()) && !Name._clinit_.equals(m.getName())) {
                collectedMethods.add(m);
            }
        }
        final Method[] methods = collectedMethods.toArray(Method.EMPTY_ARRAY);

        EspressoContext context = self.getKlass().getContext();

        // TODO(peterssen): Cache guest j.l.reflect.Method constructor.
        // Calling the constructor is just for validation, manually setting the fields would
        // be faster.
        Method methodInit = meta.java_lang_reflect_Method.lookupDeclaredMethod(Name._init_, context.getSignatures().makeRaw(Type._void,
                        /* declaringClass */ Type.java_lang_Class,
                        /* name */ Type.java_lang_String,
                        /* parameterTypes */ Type.java_lang_Class_array,
                        /* returnType */ Type.java_lang_Class,
                        /* checkedExceptions */ Type.java_lang_Class_array,
                        /* modifiers */ Type._int,
                        /* slot */ Type._int,
                        /* signature */ Type.java_lang_String,
                        /* annotations */ Type._byte_array,
                        /* parameterAnnotations */ Type._byte_array,
                        /* annotationDefault */ Type._byte_array));

        StaticObject arr = meta.java_lang_reflect_Method.allocateReferenceArray(methods.length, new IntFunction<StaticObject>() {
            @Override
            public StaticObject apply(int i) {
                Method m = methods[i];
                Attribute rawRuntimeVisibleAnnotations = m.getAttribute(Name.RuntimeVisibleAnnotations);
                StaticObject runtimeVisibleAnnotations = rawRuntimeVisibleAnnotations != null
                                ? StaticObject.wrap(rawRuntimeVisibleAnnotations.getData(), meta)
                                : StaticObject.NULL;

                Attribute rawRuntimeVisibleParameterAnnotations = m.getAttribute(Name.RuntimeVisibleParameterAnnotations);
                StaticObject runtimeVisibleParameterAnnotations = rawRuntimeVisibleParameterAnnotations != null
                                ? StaticObject.wrap(rawRuntimeVisibleParameterAnnotations.getData(), meta)
                                : StaticObject.NULL;

                Attribute rawRuntimeVisibleTypeAnnotations = m.getAttribute(Name.RuntimeVisibleTypeAnnotations);
                StaticObject runtimeVisibleTypeAnnotations = rawRuntimeVisibleTypeAnnotations != null
                                ? StaticObject.wrap(rawRuntimeVisibleTypeAnnotations.getData(), meta)
                                : StaticObject.NULL;

                Attribute rawAnnotationDefault = m.getAttribute(Name.AnnotationDefault);
                StaticObject annotationDefault = rawAnnotationDefault != null
                                ? StaticObject.wrap(rawAnnotationDefault.getData(), meta)
                                : StaticObject.NULL;
                final Klass[] rawParameterKlasses = m.resolveParameterKlasses();
                StaticObject parameterTypes = meta.java_lang_Class.allocateReferenceArray(
                                m.getParameterCount(),
                                new IntFunction<StaticObject>() {
                                    @Override
                                    public StaticObject apply(int j) {
                                        return rawParameterKlasses[j].mirror();
                                    }
                                });

                final Klass[] rawCheckedExceptions = m.getCheckedExceptions();
                StaticObject checkedExceptions = meta.java_lang_Class.allocateReferenceArray(rawCheckedExceptions.length, new IntFunction<StaticObject>() {
                    @Override
                    public StaticObject apply(int j) {
                        return rawCheckedExceptions[j].mirror();
                    }
                });

                SignatureAttribute signatureAttribute = (SignatureAttribute) m.getAttribute(Name.Signature);
                StaticObject genericSignature = StaticObject.NULL;
                if (signatureAttribute != null) {
                    String sig = m.getConstantPool().symbolAt(signatureAttribute.getSignatureIndex(), "signature").toString();
                    genericSignature = meta.toGuestString(sig);
                }

                StaticObject instance = meta.java_lang_reflect_Method.allocateInstance();

                methodInit.invokeDirect(
                                /* this */ instance,
                                /* declaringClass */ m.getDeclaringKlass().mirror(),
                                /* name */ context.getStrings().intern(m.getName()),
                                /* parameterTypes */ parameterTypes,
                                /* returnType */ m.resolveReturnKlass().mirror(),
                                /* checkedExceptions */ checkedExceptions,
                                /* modifiers */ m.getMethodModifiers(),
                                /* slot */ i, // TODO(peterssen): Fill method slot.
                                /* signature */ genericSignature,

                                // FIXME(peterssen): Fill annotations bytes.
                                /* annotations */ runtimeVisibleAnnotations,
                                /* parameterAnnotations */ runtimeVisibleParameterAnnotations,
                                /* annotationDefault */ annotationDefault);

                instance.setHiddenField(meta.HIDDEN_METHOD_KEY, m);
                instance.setHiddenField(meta.HIDDEN_METHOD_RUNTIME_VISIBLE_TYPE_ANNOTATIONS, runtimeVisibleTypeAnnotations);
                return instance;
            }
        });

        return arr;

    }

    @Substitution(hasReceiver = true)
    public static @Host(Class[].class) StaticObject getInterfaces0(@Host(Class.class) StaticObject self,
                    @InjectMeta Meta meta) {
        final Klass[] superInterfaces = self.getMirrorKlass().getInterfaces();

<<<<<<< HEAD
        StaticObject instance = meta.java_lang_Class.allocateArray(superInterfaces.length, new IntFunction<StaticObject>() {
=======
        // TODO(tg): inject meta
        Meta meta = self.getKlass().getMeta();
        StaticObject instance = meta.java_lang_Class.allocateReferenceArray(superInterfaces.length, new IntFunction<StaticObject>() {
>>>>>>> c8fda41e
            @Override
            public StaticObject apply(int i) {
                return superInterfaces[i].mirror();
            }
        });

        return instance;
    }

    @Substitution(hasReceiver = true)
    public static boolean isPrimitive(@Host(Class.class) StaticObject self) {
        return self.getMirrorKlass().isPrimitive();
    }

    @Substitution(hasReceiver = true)
    public static boolean isInterface(@Host(Class.class) StaticObject self) {
        return self.getMirrorKlass().isInterface();
    }

    @Substitution(hasReceiver = true)
    public static int getModifiers(@Host(Class.class) StaticObject self) {
        return self.getMirrorKlass().getClassModifiers();
    }

    @Substitution(hasReceiver = true)
    public static @Host(Class.class) StaticObject getSuperclass(@Host(Class.class) StaticObject self) {
        if (self.getMirrorKlass().isInterface()) {
            return StaticObject.NULL;
        }
        Klass superclass = self.getMirrorKlass().getSuperKlass();
        if (superclass == null) {
            return StaticObject.NULL;
        }
        return superclass.mirror();
    }

    @Substitution(hasReceiver = true)
    public static boolean isArray(@Host(Class.class) StaticObject self) {
        return self.getMirrorKlass().isArray();
    }

    @Substitution(hasReceiver = true)
    public static @Host(Class.class) StaticObject getComponentType(@Host(Class.class) StaticObject self) {
        if (self.getMirrorKlass().isArray()) {
            Klass componentType = ((ArrayKlass) self.getMirrorKlass()).getComponentType();
            return componentType.mirror();
        }
        return StaticObject.NULL;
    }

    @Substitution(hasReceiver = true)
    public static @Host(Object[].class) StaticObject getEnclosingMethod0(@Host(Class.class) StaticObject self, @InjectMeta Meta meta) {
        InterpreterToVM vm = meta.getInterpreterToVM();
        if (self.getMirrorKlass() instanceof ObjectKlass) {
            ObjectKlass klass = (ObjectKlass) self.getMirrorKlass();
            EnclosingMethodAttribute enclosingMethodAttr = klass.getEnclosingMethod();
            if (enclosingMethodAttr == null) {
                return StaticObject.NULL;
            }
            if (enclosingMethodAttr.getMethodIndex() == 0) {
                return StaticObject.NULL;
            }
            StaticObject arr = meta.java_lang_Object.allocateReferenceArray(3);
            RuntimeConstantPool pool = klass.getConstantPool();
            Klass enclosingKlass = pool.resolvedKlassAt(klass, enclosingMethodAttr.getClassIndex());

            vm.setArrayObject(enclosingKlass.mirror(), 0, arr);

            NameAndTypeConstant nmt = pool.nameAndTypeAt(enclosingMethodAttr.getMethodIndex());
            StaticObject name = meta.toGuestString(nmt.getName(pool));
            StaticObject desc = meta.toGuestString(nmt.getDescriptor(pool));

            vm.setArrayObject(name, 1, arr);
            vm.setArrayObject(desc, 2, arr);

            return arr;
        }
        return StaticObject.NULL;
    }

    @TruffleBoundary
    @Substitution(hasReceiver = true)
    public static @Host(Class.class) StaticObject getDeclaringClass0(@Host(Class.class) StaticObject self) {
        // Primitives and arrays are not "enclosed".
        if (!(self.getMirrorKlass() instanceof ObjectKlass)) {
            return StaticObject.NULL;
        }
        ObjectKlass k = (ObjectKlass) self.getMirrorKlass();
        Klass outerKlass = computeEnclosingClass(k);
        if (outerKlass == null) {
            return StaticObject.NULL;
        }
        return outerKlass.mirror();
    }

    /**
     * Return the enclosing class; or null for: primitives, arrays, anonymous classes (declared
     * inside methods).
     */
    private static Klass computeEnclosingClass(ObjectKlass klass) {
        InnerClassesAttribute innerClasses = (InnerClassesAttribute) klass.getAttribute(InnerClassesAttribute.NAME);
        if (innerClasses == null) {
            return null;
        }

        RuntimeConstantPool pool = klass.getConstantPool();

        boolean found = false;
        Klass outerKlass = null;

        for (InnerClassesAttribute.Entry entry : innerClasses.entries()) {
            if (entry.innerClassIndex != 0) {
                Symbol<Name> innerDescriptor = pool.classAt(entry.innerClassIndex).getName(pool);

                // Check decriptors/names before resolving.
                if (innerDescriptor.equals(klass.getName())) {
                    Klass innerKlass = pool.resolvedKlassAt(klass, entry.innerClassIndex);
                    found = (innerKlass == klass);
                    if (found && entry.outerClassIndex != 0) {
                        outerKlass = pool.resolvedKlassAt(klass, entry.outerClassIndex);
                    }
                }
            }
            if (found) {
                break;
            }
        }

        // TODO(peterssen): Follow HotSpot implementation described below.
        // Throws an exception if outer klass has not declared k as an inner klass
        // We need evidence that each klass knows about the other, or else
        // the system could allow a spoof of an inner class to gain access rights.
        return outerKlass;
    }

    /**
     * Determines if the specified {@code Object} is assignment-compatible with the object
     * represented by this {@code Class}. This method is the dynamic equivalent of the Java language
     * {@code instanceof} operator. The method returns {@code true} if the specified {@code Object}
     * argument is non-null and can be cast to the reference type represented by this {@code Class}
     * object without raising a {@code ClassCastException.} It returns {@code false} otherwise.
     *
     * <p>
     * Specifically, if this {@code Class} object represents a declared class, this method returns
     * {@code true} if the specified {@code Object} argument is an instance of the represented class
     * (or of any of its subclasses); it returns {@code false} otherwise. If this {@code Class}
     * object represents an array class, this method returns {@code true} if the specified
     * {@code Object} argument can be converted to an object of the array class by an identity
     * conversion or by a widening reference conversion; it returns {@code false} otherwise. If this
     * {@code Class} object represents an interface, this method returns {@code true} if the class
     * or any superclass of the specified {@code Object} argument implements this interface; it
     * returns {@code false} otherwise. If this {@code Class} object represents a primitive type,
     * this method returns {@code false}.
     *
     * @param obj the object to check
     * @return true if {@code obj} is an instance of this class
     *
     * @since JDK1.1
     */
    @Substitution(hasReceiver = true)
    public static boolean isInstance(@Host(Class.class) StaticObject self, @Host(Object.class) StaticObject obj) {
        return InterpreterToVM.instanceOf(obj, self.getMirrorKlass());
    }

    @Substitution
    public static void registerNatives() {
        /* nop */
    }

    @Substitution(hasReceiver = true)
    public static @Host(ProtectionDomain.class) StaticObject getProtectionDomain0(@Host(Class.class) StaticObject self,
                    @InjectMeta Meta meta) {
        StaticObject pd = (StaticObject) self.getHiddenField(meta.HIDDEN_PROTECTION_DOMAIN);
        // The protection domain is not always set e.g. bootstrap (classloader) classes.
        return pd == null ? StaticObject.NULL : pd;
    }

    @Substitution(hasReceiver = true)
    public static @Host(byte[].class) StaticObject getRawAnnotations(@Host(Class.class) StaticObject self) {
        Klass klass = self.getMirrorKlass();
        if (klass instanceof ObjectKlass) {
            Attribute annotations = ((ObjectKlass) klass).getAttribute(Name.RuntimeVisibleAnnotations);
            if (annotations != null) {
                Meta meta = klass.getMeta();
                return StaticObject.wrap(annotations.getData(), meta);
            }
        }
        return StaticObject.NULL;
    }

    @Substitution(hasReceiver = true)
    public static @Host(byte[].class) StaticObject getRawTypeAnnotations(@Host(Class.class) StaticObject self) {
        Klass klass = self.getMirrorKlass();
        if (klass instanceof ObjectKlass) {
            Attribute annotations = ((ObjectKlass) klass).getAttribute(Name.RuntimeVisibleTypeAnnotations);
            if (annotations != null) {
                Meta meta = klass.getMeta();
                return StaticObject.wrap(annotations.getData(), meta);
            }
        }
        return StaticObject.NULL;
    }

    @TruffleBoundary
    @Substitution(hasReceiver = true)
    public static @Host(typeName = "Lsun/reflect/ConstantPool;") StaticObject getConstantPool(@Host(Class.class) StaticObject self,
                    @InjectMeta Meta meta) {
        Klass klass = self.getMirrorKlass();
        if (klass.isArray() || klass.isPrimitive()) {
            // No constant pool for arrays and primitives.
            return StaticObject.NULL;
        }
<<<<<<< HEAD
        StaticObject cp = new StaticObject(meta.sun_reflect_ConstantPool);
=======
        // TODO(tg): inject meta
        Meta meta = self.getKlass().getMeta();
        StaticObject cp = StaticObject.createNew(meta.sun_reflect_ConstantPool);
>>>>>>> c8fda41e
        cp.setField(meta.sun_reflect_ConstantPool_constantPoolOop, self);
        return cp;
    }

    @TruffleBoundary
    @Substitution(hasReceiver = true)
    public static @Host(String.class) StaticObject getGenericSignature0(@Host(Class.class) StaticObject self,
                    @InjectMeta Meta meta) {
        if (self.getMirrorKlass() instanceof ObjectKlass) {
            ObjectKlass klass = (ObjectKlass) self.getMirrorKlass();
            SignatureAttribute signature = (SignatureAttribute) klass.getAttribute(Name.Signature);
            if (signature != null) {
                String sig = klass.getConstantPool().symbolAt(signature.getSignatureIndex(), "signature").toString();
                return meta.toGuestString(sig);
            }
        }
        return StaticObject.NULL;
    }

    @TruffleBoundary
    @Substitution(hasReceiver = true)
    public static @Host(Class[].class) StaticObject getDeclaredClasses0(@Host(Class.class) StaticObject self,
                    @InjectMeta Meta meta) {
        Klass klass = self.getMirrorKlass();
        if (klass.isPrimitive() || klass.isArray()) {
            return meta.java_lang_Class.allocateReferenceArray(0);
        }
        ObjectKlass instanceKlass = (ObjectKlass) klass;
        InnerClassesAttribute innerClasses = (InnerClassesAttribute) instanceKlass.getAttribute(InnerClassesAttribute.NAME);

        if (innerClasses == null || innerClasses.entries().isEmpty()) {
            return meta.java_lang_Class.allocateReferenceArray(0);
        }

        RuntimeConstantPool pool = instanceKlass.getConstantPool();
        List<Klass> innerKlasses = new ArrayList<>();

        for (InnerClassesAttribute.Entry entry : innerClasses.entries()) {
            if (entry.innerClassIndex != 0 && entry.outerClassIndex != 0) {
                // Check to see if the name matches the class we're looking for
                // before attempting to find the class.
                Symbol<Name> outerDescriptor = pool.classAt(entry.outerClassIndex).getName(pool);

                // Check decriptors/names before resolving.
                if (outerDescriptor.equals(instanceKlass.getName())) {
                    Klass outerKlass = pool.resolvedKlassAt(instanceKlass, entry.outerClassIndex);
                    if (outerKlass == instanceKlass) {
                        Klass innerKlass = pool.resolvedKlassAt(instanceKlass, entry.innerClassIndex);
                        // HotSpot:
                        // Throws an exception if outer klass has not declared k as
                        // an inner klass
                        // Reflection::check_for_inner_class(k, inner_klass, true, CHECK_NULL);
                        // TODO(peterssen): The check in HotSpot is redundant.
                        innerKlasses.add(innerKlass);
                    }
                }
            }
        }

        return meta.java_lang_Class.allocateReferenceArray(innerKlasses.size(), new IntFunction<StaticObject>() {
            @Override
            public StaticObject apply(int index) {
                return innerKlasses.get(index).mirror();
            }
        });
    }

    @Substitution(hasReceiver = true)
    public static @Host(Object[].class) StaticObject getSigners(@Host(Class.class) StaticObject self,
                    @InjectMeta Meta meta) {
        Klass klass = self.getMirrorKlass();
        if (klass.isPrimitive()) {
            return StaticObject.NULL;
        }
        StaticObject signersArray = (StaticObject) self.getHiddenField(meta.HIDDEN_SIGNERS);
        if (signersArray == null || StaticObject.isNull(signersArray)) {
            return StaticObject.NULL;
        }
        return signersArray.copy();
    }

    @Substitution(hasReceiver = true)
    public static void setSigners(@Host(Class.class) StaticObject self, @Host(Object[].class) StaticObject signers,
                    @InjectMeta Meta meta) {
        Klass klass = self.getMirrorKlass();
        if (!klass.isPrimitive() && !klass.isArray()) {
            self.setHiddenField(meta.HIDDEN_SIGNERS, signers);
        }
    }

}<|MERGE_RESOLUTION|>--- conflicted
+++ resolved
@@ -151,7 +151,7 @@
             throw e;
         } catch (Throwable e) {
             CompilerDirectives.transferToInterpreter();
-            context.getLogger().log(Level.WARNING, "Host exception happened in Class.forName: {}", e);
+            meta.getContext().getLogger().log(Level.WARNING, "Host exception happened in Class.forName: {}", e);
             throw e;
         }
     }
@@ -260,11 +260,8 @@
         return fieldsArray;
     }
 
-<<<<<<< HEAD
     // TODO(tg): inject constructor calltarget.
-=======
-    @TruffleBoundary
->>>>>>> c8fda41e
+    @TruffleBoundary
     @Substitution(hasReceiver = true)
     public static @Host(Constructor[].class) StaticObject getDeclaredConstructors0(@Host(Class.class) StaticObject self, boolean publicOnly,
                     @InjectMeta Meta meta) {
@@ -367,11 +364,8 @@
         return arr;
     }
 
-<<<<<<< HEAD
     // TODO(tg): inject constructor calltarget.
-=======
-    @TruffleBoundary
->>>>>>> c8fda41e
+    @TruffleBoundary
     @Substitution(hasReceiver = true)
     public static @Host(java.lang.reflect.Method[].class) StaticObject getDeclaredMethods0(@Host(Class.class) StaticObject self, boolean publicOnly,
                     @InjectMeta Meta meta) {
@@ -491,13 +485,7 @@
                     @InjectMeta Meta meta) {
         final Klass[] superInterfaces = self.getMirrorKlass().getInterfaces();
 
-<<<<<<< HEAD
-        StaticObject instance = meta.java_lang_Class.allocateArray(superInterfaces.length, new IntFunction<StaticObject>() {
-=======
-        // TODO(tg): inject meta
-        Meta meta = self.getKlass().getMeta();
         StaticObject instance = meta.java_lang_Class.allocateReferenceArray(superInterfaces.length, new IntFunction<StaticObject>() {
->>>>>>> c8fda41e
             @Override
             public StaticObject apply(int i) {
                 return superInterfaces[i].mirror();
@@ -710,13 +698,7 @@
             // No constant pool for arrays and primitives.
             return StaticObject.NULL;
         }
-<<<<<<< HEAD
-        StaticObject cp = new StaticObject(meta.sun_reflect_ConstantPool);
-=======
-        // TODO(tg): inject meta
-        Meta meta = self.getKlass().getMeta();
         StaticObject cp = StaticObject.createNew(meta.sun_reflect_ConstantPool);
->>>>>>> c8fda41e
         cp.setField(meta.sun_reflect_ConstantPool_constantPoolOop, self);
         return cp;
     }
