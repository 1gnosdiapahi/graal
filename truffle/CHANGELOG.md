# Truffle Changelog

This changelog summarizes major changes between Truffle versions relevant to languages implementors building upon the Truffle framework. The main focus is on APIs exported by Truffle.

## Version 21.1.0
* Added methods into `Instrumenter` that create bindings to be attached later on. Added `EventBinding.attach()` method.
* Added `TruffleContext.isCancelling()` to check whether a truffle context is being cancelled.
* Added `TruffleInstrument.Env.calculateContextHeapSize(TruffleContext, long, AtomicBoolean)` to calculate the heap size retained by a a context.
* Added `ContextsListener.onLanguageContextCreate`, `ContextsListener.onLanguageContextCreateFailed`, `ContextsListener.onLanguageContextInitialize`, and `ContextsListener.onLanguageContextInitializeFailed`  to allow instruments to listen to language context creation start events, language context creation failure events, language context initialization start events, and language context initialization failure events, respectively.
* Added `CompilerDirectives.isExact(Object, Class)` to check whether a value is of an exact type. This method should be used instead of the `value != null && value.getClass() == exactClass` pattern.
* Added `Frame.clear(FrameSlot)`. This allows the compiler to reason about the liveness of local variables. Languages are recommended to use it when applicable.
* Added `@GenerateAOT` to support preparation for AOT specializing nodes. Read the (AOT tutorial)[https://github.com/oracle/graal/blob/master/truffle/docs/AOT.md] to get started with Truffle and AOT compilation.
* Profiles now can be disabled using `Profile.disable()` and reset using `Profile.reset()`.
* Added `--engine.CompileAOTOnCreate` option to trigger AOT compilation on call target create.
* Added new messages to `InteropLibrary` for interacting with buffer-like objects:
    * Added `hasBufferElements(Object)` that returns  `true` if this object supports buffer messages.
    * Added `isBufferWritable(Object)` that returns `true` if this object supports writing buffer elements.
    * Added `getBufferSize(Object)` to return the size of this buffer.
    * Added `readBufferByte(Object, long)`, `readBufferShort(Object, ByteOrder, long)`, `readBufferInt(Object, ByteOrder, long)`, `readBufferLong(Object, ByteOrder, long)`, `readBufferFloat(Object, ByteOrder, long)`  and `readBufferDouble(Object, ByteOrder, long)` to read a primitive from this buffer at the given index.
    * Added `writeBufferByte(Object, long, byte)`, `writeBufferShort(Object, ByteOrder, long, short)`, `writeBufferInt(Object, ByteOrder, long, int)`, `writeBufferLong(Object, ByteOrder, long, long)`, `writeBufferFloat(Object, ByteOrder, long, float)`  and `writeBufferDouble(Object, ByteOrder, long, double)` to write a primitive in this buffer at the given index (supported only if `isBufferWritable(Object)` returns `true`).
* Added `Shape.getLayoutClass()` as a replacement for `Shape.getLayout().getType()`. Returns the DynamicObject subclass provided to `Shape.Builder.layout`.
* Changed the default value of `--engine.MultiTier` from `false` to `true`. This should significantly improve the warmup time of Truffle interpreters.
* The native image build fails if a method known as not suitable for partial evaluation is reachable for runtime compilation. The check can be disabled by the `-H:-TruffleCheckBlackListedMethods` native image option.
* Added `ExactMath.truncate(float)` and `ExactMath.truncate(double)` methods to remove the decimal part (round toward zero) of a float or of a double respectively. These methods are intrinsified.
* Added `SuspendedEvent.prepareUnwindFrame(DebugStackFrame, Object)` to support forced early return values from a debugger.
* Added `DebugScope.convertRawValue(Class<? extends TruffleLanguage<?>>, Object)` to enable wrapping a raw guest language object into a DebugValue.
* Added new messages to the `InteropLibrary` to support iterables and iterators:
	* Added `hasIterator(Object)` that allows to specify that the receiver is an iterable.
    * Added `getIterator(Object)` to return the iterator for an interable receiver.
    * Added `isIterator(Object)` that allows to specify that the receiver is an iterator.
    * Added `hasIteratorNextElement(Object)`  that allows to specify that the iterator receiver has element(s) to return by calling the `getIteratorNextElement(Object)` method.
    * Added `getIteratorNextElement(Object)` to return the current iterator element.
* Added `TruffleContext.leaveAndEnter(Node, Supplier)` to wait for another thread without triggering multithreading.
* Removed deprecated `TruffleLanguage.Env.getTruffleFile(String)`, `TruffleLanguage.Env.getTruffleFile(URI)` methods.
<<<<<<< HEAD
* Deprecated CompilationThreshold for prefered LastTierCompilationThreshold and SingleTierCompilationThreshold.
* Added new features to the DSL `@NodeChild` annotation:
    * Added `implicit` and `implicitCreate` attributes to allow implicit creation of child nodes by the parent factory method.
    * Added `allowUncached` and `uncached` attributes to allow using `@NodeChild` with `@GenerateUncached`.
=======
* Added `TruffleLanguage.Env#getTruffleFileInternal(String, Predicate<TruffleFile>)` and `TruffleLanguage.Env#getTruffleFileInternal(URI, Predicate<TruffleFile>)` methods performing the guest language standard libraries check using a supplied predicate. These methods have a better performance compared to the `TruffleLanguage.Env#getInternalTruffleFile(String)` and `TruffleLanguage.Env#getInternalTruffleFile(URI)` as the guest language standard libraries check is performed only for files in the language home when IO is not enabled by the Context.
>>>>>>> a0f672b5

## Version 21.0.0
* If an `AbstractTruffleException` is thrown from the `ContextLocalFactory`, `ContextThreadLocalFactory` or event listener, which is called during the context enter, the exception interop messages are executed without a context being entered. The event listeners called during the context enter are:
    * `ThreadsActivationListener.onEnterThread(TruffleContext)`
    * `ThreadsListener.onThreadInitialized(TruffleContext, Thread)`
    * `TruffleInstrument.onCreate(Env)`
    * `TruffleLanguage.isThreadAccessAllowed(Thread, boolean)`
    * `TruffleLanguage.initializeMultiThreading(Object)`
    * `TruffleLanguage.initializeThread(Object, Thread)`
* Added `HostCompilerDirectives` for directives that guide the host compilations of Truffle interpreters.
    * `HostCompilerDirectives.BytecodeInterpreterSwitch` - to denote methods that contain the instruction-dispatch switch in bytecode interpreters
    * `HostCompilerDirectives.BytecodeInterpreterSwitchBoundary` - to denote methods that do not need to be inlined into the bytecode interpreter switch
* Truffle DSL generated nodes are no longer limited to 64 state bits. Use these state bits responsibly.
* Added support for explicitly selecting a host method overload using the signature in the form of comma-separated fully qualified parameter type names enclosed by parentheses (e.g. `methodName(f.q.TypeName,java.lang.String,int,int[])`).

## Version 20.3.0
* Added `RepeatingNode.initialLoopStatus` and `RepeatingNode.shouldContinue` to allow defining a custom loop continuation condition.
* Added new specialization utility to print detailed statistics about specialization instances and execution count. See [Specialization Statistics Tutorial](https://github.com/oracle/graal/blob/master/truffle/docs/SpecializationHistogram.md) for details on how to use it.
* Added new specialization compilation mode that ignores "fast path" specializations and generates calls only to "slow path" specializations. This mode is intended for testing purposes to increase tests coverage. See [Specialization testing documentation](https://github.com/oracle/graal/blob/master/truffle/docs/SpecializationTesting.md) for more details.
* Added [TruffleFile.readSymbolicLink](https://www.graalvm.org/truffle/javadoc/com/oracle/truffle/api/TruffleFile.html#readSymbolicLink--) method to read the symbolic link target.
* Added [ReportPolymorphism.Megamorphic](http://www.graalvm.org/truffle/javadoc/com/oracle/truffle/api/dsl/ReportPolymorphism.Megamorphic.html) annotation for expressing the "report only megamorphic specializations" use case when reporting polymorphism.
* Added new flags to inspect expansion during partial evaluation: `--engine.TraceMethodExpansion=truffleTier`, `--engine.TraceNodeExpansion=truffleTier`, `--engine.MethodExpansionStatistics=truffleTier` and `--engine.NodeExpansionStatistics=truffleTier`. Language implementations are encouraged to run with these flags enabled and investigate their output for unexpected results. See [Optimizing.md](https://github.com/oracle/graal/blob/master/truffle/docs/Optimizing.md) for details.
* Enabled by default the elastic allocation of Truffle compiler threads depending on the number of available processors, in both JVM and native modes. The old behavior, 1 or 2 compiler threads, can be explicitly enabled with `--engine.CompilerThreads=0`.
* Added `ThreadsActivationListener` to listen to thread enter and leave events in instruments.
* Added `TruffleInstrument.Env.getOptions(TruffleContext)` to retrieve context specific options for an instrument and `TruffleInstrument.getContextOptions()` to describe them. This is useful if an instrument wants to be configured per context. 
* Added `TruffleContext.isClosed()` to check whether a  truffle context is already closed. This is useful for instruments.
* Added `TruffleContext.closeCancelled` and `TruffleContext.closeResourceExhausted`  to allow instruments and language that create inner contexts to cancel the execution of a context.
* Added `TruffleContext.isActive` in addition to `TruffleContext.isEntered` and improved their documentation to indicate the difference.
* Added `ContextsListener.onContextResetLimit` to allow instruments to listen to context limit reset events from the polyglot API.
* All instances of `TruffleContext` accessible from instruments can now be closed by the instrument. Previously this was only possible for creators of the TruffleContext instance.
* Added the ability to create context and context thread locals in languages and instruments. See [ContextLocal](https://www.graalvm.org/truffle/javadoc/com/oracle/truffle/api/ContextLocal.html) and [ContextThreadLocal](https://www.graalvm.org/truffle/javadoc/com/oracle/truffle/api/ContextThreadLocal.html) for details.
* Removed the hard "maximum node count" splitting limit controlled by `TruffleSplittingMaxNumberOfSplitNodes` as well as the option itself.
* Removed polymorphism reporting from `DynamicObjectLibrary`. If the language wants to report polymorphism for a property access, it should do so manually using a cached specialization.
* The `iterations` for `LoopNode.reportLoopCount(source, iterations)` must now be >= 0.
* Added [NodeLibrary](https://www.graalvm.org/truffle/javadoc/com/oracle/truffle/api/interop/NodeLibrary.html), which provides guest language information associated with a particular Node location, local scope mainly and [TruffleLanguage.getScope](https://www.graalvm.org/truffle/javadoc/com/oracle/truffle/api/TruffleLanguage.html#getScope-C-) and [TruffleInstrument.Env.getScope](https://www.graalvm.org/truffle/javadoc/com/oracle/truffle/api/instrumentation/TruffleInstrument.Env.html#getScope-com.oracle.truffle.api.nodes.LanguageInfo-), which provides top scope object of a guest language.
* Deprecated com.oracle.truffle.api.Scope class and methods in TruffleLanguage and TruffleInstrument.Env, which provide the scope information through that class.
* Added scope information into InteropLibrary: [InteropLibrary.isScope](https://www.graalvm.org/truffle/javadoc/com/oracle/truffle/api/interop/InteropLibrary.html#isScope-java.lang.Object-), [InteropLibrary.hasScopeParent](https://www.graalvm.org/truffle/javadoc/com/oracle/truffle/api/interop/InteropLibrary.html#hasScopeParent-java.lang.Object-) and [InteropLibrary.getScopeParent](https://www.graalvm.org/truffle/javadoc/com/oracle/truffle/api/interop/InteropLibrary.html#getScopeParent-java.lang.Object-)
* Added utility method to find an instrumentable parent node [InstrumentableNode.findInstrumentableParent](https://www.graalvm.org/truffle/javadoc/com/oracle/truffle/api/instrumentation/InstrumentableNode.html#findInstrumentableParent-com.oracle.truffle.api.nodes.Node-).
* Deprecated `DebugScope.getArguments()` without replacement. This API was added without use-case.
* Added the [RootNode.isTrivial](https://www.graalvm.org/truffle/javadoc/com/oracle/truffle/api/nodes/RootNode.html#isTrivial) method, for specifying root nodes that are always more efficient to inline than not to.
* Added [ByteArraySupport](https://www.graalvm.org/truffle/javadoc/com/oracle/truffle/api/memory/ByteArraySupport.html): a helper class providing safe multi-byte primitive type accesses from byte arrays.
* Added a new base class for Truffle exceptions, see [AbstractTruffleException](https://www.graalvm.org/truffle/javadoc/com/oracle/truffle/api/exception/AbstractTruffleException.html). The original `TruffleException` has been deprecated. Added new interop messages for exception handling replacing the deprecated `TruffleException` methods.
* Added new messages to `InteropLibrary` related to exception handling:
    * Added `getExceptionType(Object)` that allows to specify the type of an exception, e.g. PARSE_ERROR. 
    * Added `isExceptionIncompleteSource(Object)` allows to specify whether the parse error contained unclosed brackets.
    * Added `getExceptionExitStatus(Object)` allows to specify the exit status of an exception of type EXIT.
    * Added `hasExceptionCause(Object)` and `getExceptionCause(Object)` to return the cause of this error
    * Added `hasExceptionStackTrace(Object)` and `getExceptionStackTrace(Object)` to return the guest stack this of this error. 
    * Added `hasExceptionMessage(Object)` and `getExceptionMessage(Object)` to provide an error message of the error.
    * Added `hasExecutableName(Object)` and `getExecutableName(Object)` to provide a method name similar to what was provided in `RootNode.getName()` but for executable objects.
    * Added `hasDeclaringMetaObject(Object)` and `getDeclaringMetaObject(Object)` to provide the meta object of the function. 
* Language implementations are recommended to perform the following steps to upgrade their exception implementation:
    * Convert non-internal guest language exceptions to `AbstractTruffleException`, internal errors should be refactored to no longer implement `TruffleException`.
    * Export new interop messages directly on the `AbstractTruffleException` subclass if necessary. Consider exporting `getExceptionType(Object)`, `getExceptionExitStatus(Object)` and `isExceptionIncompleteSource(Object)`. For other interop messages the default implementation should be sufficient for most use-cases. Consider using `@ExportLibrary(delegateTo=...)` to forward to a guest object stored inside of the exception.
    * Rewrite interop capable guest language try-catch nodes to the new interop pattern for handling exceptions. See `InteropLibrary#isException(Object)` for more information. 
    * Implement the new method `RootNode.translateStackTraceElement` which allows guest languages to transform stack trace elements to accessible guest objects for other languages.
    * Consider making executable interop objects of the guest language implement `InteropLibrary.hasExecutableName(Object)` and `InteropLibrary.hasDeclaringMetaObject(Object)`.
    * Make exception printing in the guest language use `InteropLibrary.getExceptionMessage(Object)`, `InteropLibrary.getExceptionCause(Object)` and `InteropLibrary.getExceptionStackTrace(Object)` for foreign exceptions to print them in the style of the language.
    * Make all exports of `InteropLibrary.throwException(Object)` throw an instance of `AbstractTruffleException`. This contract will be enforced in future versions when `TruffleException` will be removed.
    * Attention: Since [AbstractTruffleException](https://www.graalvm.org/truffle/javadoc/com/oracle/truffle/api/exception/AbstractTruffleException.html) is an abstract base class, not an interface, the exceptions the Truffle NFI throws do not extend UnsatisfiedLinkError anymore. This is an incompatible change for guest languages that relied on the exact exception class. The recommended fix is to catch AbstractTruffleException instead of UnsatisfiedLinkError.
* Added [TruffleInstrument.Env.getEnteredContext](https://www.graalvm.org/truffle/javadoc/com/oracle/truffle/api/instrumentation/TruffleInstrument.Env.html#getEnteredContext--) returning the entered `TruffleContext`.
* Added [DebuggerSession.setShowHostStackFrames](https://www.graalvm.org/truffle/javadoc/com/oracle/truffle/api/debug/DebuggerSession.html#setShowHostStackFrames-boolean-) and host `DebugStackFrame` and `DebugStackTraceElement`. This is useful for debugging of applications that use host interop.
* All Truffle Graal runtime options (-Dgraal.) which were deprecated in GraalVM 20.1 are removed. The Truffle runtime options are no longer specified as Graal options (-Dgraal.). The Graal options must be replaced by corresponding engine options specified using [polyglot API](https://www.graalvm.org/truffle/javadoc/org/graalvm/polyglot/Engine.Builder.html#option-java.lang.String-java.lang.String-).
* Deprecated the `com.oracle.truffle.api.object.dsl` API without replacement. The migration path is to use `DynamicObject` subclasses with the `com.oracle.truffle.api.object` API.
* A node parameter now needs to be provided to TruffleContext.enter() and TruffleContext.leave(Object). The overloads without node parameter are deprecated. This is useful to allow the runtime to compile the enter and leave code better if a node is passed as argument. 
* Added [DebuggerSession.suspendHere](https://www.graalvm.org/truffle/javadoc/com/oracle/truffle/api/debug/DebuggerSession.html#suspendHere-com.oracle.truffle.api.nodes.Node-) to suspend immediately at the current location of the current execution thread.
* Added [RootNode.prepareForAOT](https://www.graalvm.org/truffle/javadoc/com/oracle/truffle/api/nodes/RootNode.html#prepareForAOT) that allows to initialize root nodes for compilation that were not yet executed.
* Removed deprecation for `RootNode.getLanguage(Class<?>)`, it is still useful to efficiently access the associated language of a root node.
* Block node partial compilation is no longer eagerly triggered but only when the `--engine.MaximumGraalNodeCount` limit was reached once for a call target.
* Lifted the restriction that the dynamic type of a `DynamicObject` needs to be an instance of `ObjectType`, allowing any non-null object. Deprecated `Shape.getObjectType()` that has been replaced by `Shape.getDynamicType()`.
* Added [TruffleLanguage.Env.createHostAdapterClass](https://www.graalvm.org/truffle/javadoc/com/oracle/truffle/api/TruffleLanguage.Env.html#createHostAdapterClass-java.lang.Class:A-) to allow extending a host class and/or interfaces with a guest object via a generated host adapter class (JVM only).
* Deprecated the old truffle-node-count based inlining heuristic and related options (namely InliningNodeBudget and LanguageAgnosticInlining).
* Added `@GenerateLibrary.pushEncapsulatingNode()` that allows to configure whether encapsulating nodes are pushed or popped.

## Version 20.2.0
* Added new internal engine option `ShowInternalStackFrames` to show internal frames specific to the language implementation in stack traces.
* Added new identity APIs to `InteropLibrary`:
    * `hasIdentity(Object receiver)` to find out whether an object specifies identity
	* `isIdentical(Object receiver, Object other, InteropLibrary otherLib)` to compare the identity of two object
	* `isIdenticalOrUndefined(Object receiver, Object other)` export to specify the identity of an object.
	* `identityHashCode(Object receiver)` useful to implement maps that depend on identity.
* Added `TriState` utility class represents three states TRUE, FALSE and UNDEFINED.
* Added `InteropLibrary.getUncached()` and `InteropLibrary.getUncached(Object)` short-cut methods for convenience.
* Enabled by default the new inlining heuristic in which inlining budgets are based on Graal IR node counts and not Truffle Node counts.
* Added `ConditionProfile#create()` as an alias of `createBinaryProfile()` so it can be used like `@Cached ConditionProfile myProfile`. 
* Improved `AssumedValue` utility class: Code that reads the value but can not constant fold it does not need to deopt when the value changes.
* A `TruffleFile` for an empty path is no more resolved to the current working directory.
* Added [`SourceBuilder.canonicalizePath(boolean)`](https://www.graalvm.org/truffle/javadoc/com/oracle/truffle/api/source/Source.SourceBuilder.html) to control whether the `Source#getPath()` should be canonicalized.
* Deprecated and renamed `TruffleFile.getMimeType` to [TruffleFile.detectMimeType](https://www.graalvm.org/truffle/javadoc/com/oracle/truffle/api/TruffleFile.html#detectMimeType--). The new method no longer throws `IOException` but returns `null` instead.
* The languages are responsible for stopping and joining the stopped `Thread`s in the [TruffleLanguage.finalizeContext](https://www.graalvm.org/truffle/javadoc/com/oracle/truffle/api/TruffleLanguage.html#finalizeContext-C-).
* Added Truffle DSL `@Bind` annotation to common out expression for use in guards and specialization methods.
* Added the ability to disable adoption for DSL cached expressions with type node using `@Cached(value ="...", weak = true)`.
* Added an option not to adopt the parameter annotated by @Cached, using `@Cached(value ="...", adopt = false)`.
* Added `TruffleWeakReference` utility to be used on partial evaluated code paths instead of the default JDK `WeakReference`.
* Removed deprecated API in `com.oracle.truffle.api.source.Source`. The APIs were deprecated in 19.0.
* Added `CompilerDirectives.shouldNotReachHere()` as a short-cut for languages to indicate that a path should not be reachable neither in compiled nor interpreted code paths.
* All subclasses of `InteropException` do no longer provide a Java stack trace. They are intended to be thrown, immediately caught by the caller and not re-thrown. As a result they can now be allocated on compiled code paths and do no longer require a `@TruffleBoundary` or `transferToInterpreterAndInvalidate()` before use. Languages are encouraged to remove `@TruffleBoundary` annotations or leading `transferToInterpreterAndInvalidate()` method calls before interop exceptions are thrown. 
* All `InteropException` subclasses now offer a new `create` factory method to provide a cause. This cause should only be used if user provided guest application code caused the problem.
* The use of `InteropException.initCause` is now deprecated for performance reasons. Instead pass the cause when the `InteropException` is constructed. The method `initCause` will throw `UnsupportedOperationException` in future versions. Please validate all calls to `Throwable.initCause` for language or tool implementation code.
* Added [TruffleFile.isSameFile](https://www.graalvm.org/truffle/javadoc/com/oracle/truffle/api/TruffleFile.html#isSameFile-com.oracle.truffle.api.TruffleFile-java.nio.file.LinkOption...-) method to test if two `TruffleFile`s refer to the same physical file.
* Added new `EncapsulatingNodeReference` class to lookup read and write the current encapsulating node. Deprecated encapsulating node methods in `NodeUtil`.
* Added support for subclassing `DynamicObject` so that guest languages can directly base their object class hierarchy on it, add fields, and use `@ExportLibrary` on subclasses. Guest language object classes should implement `TruffleObject`.
* Added new [DynamicObjectLibrary](https://www.graalvm.org/truffle/javadoc/com/oracle/truffle/api/object/DynamicObjectLibrary.html) API for accessing and mutating properties and the shape of `DynamicObject` instances. This is the recommended API from now on. Other, low-level property access APIs will be deprecated and removed in a future release.

## Version 20.1.0
* Added `@GenerateLibrary(dynamicDispatchEnabled = false)` that allows to disable dynamic dispatch semantics for a library. The default is `true`.
* Added ability to load external default exports for libraries using a service provider. See `GenerateLibrary(defaultExportLookupEnabled = true)`.
* The use of `@NodeField` is now permitted in combination with `@GenerateUncached`, but it throws UnsupportedOperationException when it is used.
* It is now possible to specify a setter with `@NodeField`. The generated field then will be mutable.
* Removed deprecated interoperability APIs that were deprecated in 19.0.0. 
* Removed deprecated instrumentation APIs that were deprecated in 0.33
* The `PerformanceWarningsAreFatal` and `TracePerformanceWarnings` engine options take a comma separated list of performance warning types. Allowed warning types are `call` to enable virtual call warnings, `instanceof` to enable virtual instance of warnings and `store` to enables virtual store warnings. There are also `all` and `none` types to enable (disable) all performance warnings.
* Added [DebugValue#getRawValue()](https://www.graalvm.org/truffle/javadoc/com/oracle/truffle/api/debug/DebugValue.html) for raw guest language object lookup from same language.
* Added [DebugStackFrame#getRawNode()](https://www.graalvm.org/truffle/javadoc/com/oracle/truffle/api/debug/DebugStackFrame.html) for root node lookup from same language.
* Added [DebugException#getRawException()](https://www.graalvm.org/truffle/javadoc/com/oracle/truffle/api/debug/DebugException.html) for raw guest language exception lookup from same language.
* Added [DebugStackFrame#getRawFrame()](https://www.graalvm.org/truffle/javadoc/com/oracle/truffle/api/debug/DebugStackFrame.html) for underlying frame lookup from same language.
* Added `TruffleInstrument.Env.getPolyglotBindings()` that replaces now deprecated `TruffleInstrument.Env.getExportedSymbols()`.
* Added `@ExportLibrary(transitionLimit="3")` that allows the accepts condition of exported libraries to transition from true to false for a library created for a receiver instance. This is for example useful to export messages for array strategies. 
* Added `CompilationFailureAction` engine option which deprecates `CompilationExceptionsArePrinted `, `CompilationExceptionsAreThrown`, `CompilationExceptionsAreFatal` and `PerformanceWarningsAreFatal` options.
* Added `TreatPerformanceWarningsAsErrors` engine option which deprecates the `PerformanceWarningsAreFatal` option. To replace the `PerformanceWarningsAreFatal` option use the `TreatPerformanceWarningsAsErrors` with `CompilationFailureAction` set to `ExitVM`.
* Added `bailout` into performance warning kinds used by `TracePerformanceWarnings`, `PerformanceWarningsAreFatal` and `CompilationExceptionsAreFatal` options.
* Added [Option.deprecationMessage](https://www.graalvm.org/truffle/javadoc/com/oracle/truffle/api/Option.html#deprecationMessage--) to set the option deprecation reason.
* `engine.Mode` is now a supported option and no longer experimental.
* Added new meta-data APIs to `InteropLibrary`:
	* `has/getLanguage(Object receiver)` to access the original language of an object.
	* `has/getSourceLocation(Object receiver)` to access the source location of an object (e.g. of function or classes).
	* `toDisplayString(Object receiver, boolean allowsSideEffect)` to produce a human readable string.
	* `has/getMetaObject(Object receiver)` to access the meta-object of an object.
	* `isMetaObject(Object receiver)` to find out whether an object is a meta-object (e.g. Java class)
	* `getMetaQualifiedName(Object receiver)` to get the qualified name of the meta-object
	* `getMetaSimpleName(Object receiver)` to get the simple name of a the meta-object
	* `isMetaInstance(Object receiver, Object instance)` to check whether an object is an instance of a meta-object.
* Added `TruffleLanguage.getLanguageView` that allows to wrap values to add language specific information for primitive and foreign values.
* Added `TruffleLanguage.getScopedView` that allows to wrap values to add scoping and visibility to language values.
* Added `TruffleInstrument.Env.getScopedView` and `TruffleInstrument.Env.getLanguageView` to access language and scoped views from instruments.
* Added `TruffleInstrument.Env.getLanguageInfo` to convert language classes to `LanguageInfo`.
* Deprecated `TruffleLanguage.findMetaObject`, `TruffleLanguage.findSourceLocation`, `TruffleLanguage.toString` and `TruffleLanguage.isObjectOfLanguage`. Use the new interop APIs and language views as replacement.
* Added support for the value conversions of [DebugValue](https://www.graalvm.org/truffle/javadoc/com/oracle/truffle/api/debug/DebugValue.html) that provide the same functionality as value conversions on [Value](https://www.graalvm.org/sdk/javadoc/org/graalvm/polyglot/Value.html).
* Added [DebugValue#toDisplayString](https://www.graalvm.org/truffle/javadoc/com/oracle/truffle/api/debug/DebugValue.html#toDisplayString--) to convert the value to a language-specific string representation.
* Deprecated `DebugValue#as`, other conversion methods should be used instead.
* Clarify [InteropLibrary](https://www.graalvm.org/truffle/javadoc/com/oracle/truffle/api/interop/InteropLibrary.html) javadoc documentation of message exceptions. [UnsupportedMessageException](https://www.graalvm.org/truffle/javadoc/com/oracle/truffle/api/interop/UnsupportedMessageException.html) is thrown when the operation is never supported for the given receiver type. In other cases [UnknownIdentifierException](https://www.graalvm.org/truffle/javadoc/com/oracle/truffle/api/interop/UnknownIdentifierException.html) or [InvalidArrayIndexException](https://www.graalvm.org/truffle/javadoc/com/oracle/truffle/api/interop/InvalidArrayIndexException.html) are thrown.
* Added [TruffleLanguage.Env.initializeLanguage](https://www.graalvm.org/truffle/javadoc/com/oracle/truffle/api/TruffleLanguage.Env.html#initializeLanguage-com.oracle.truffle.api.nodes.LanguageInfo-) method to force language initialization.
* Values of `NAME` properties of [ReadVariableTag](https://www.graalvm.org/truffle/javadoc/com/oracle/truffle/api/instrumentation/StandardTags.ReadVariableTag.html#NAME) and [WriteVariableTag](https://www.graalvm.org/truffle/javadoc/com/oracle/truffle/api/instrumentation/StandardTags.WriteVariableTag.html#NAME) extended to allow an object or an array of objects with name and source location.
* Added support for asynchronous stack traces: [TruffleLanguage.Env.getAsynchronousStackDepth()](https://www.graalvm.org/truffle/javadoc/com/oracle/truffle/api/TruffleLanguage.Env.html#getAsynchronousStackDepth--), [RootNode.findAsynchronousFrames()](https://www.graalvm.org/truffle/javadoc/com/oracle/truffle/api/nodes/RootNode.html#findAsynchronousFrames-com.oracle.truffle.api.frame.Frame-), [TruffleInstrument.Env.setAsynchronousStackDepth()](https://www.graalvm.org/truffle/javadoc/com/oracle/truffle/api/instrumentation/TruffleInstrument.Env.html#setAsynchronousStackDepth-int-), [TruffleStackTrace.getAsynchronousStackTrace()](https://www.graalvm.org/truffle/javadoc/com/oracle/truffle/api/TruffleStackTrace.html#getAsynchronousStackTrace-com.oracle.truffle.api.CallTarget-com.oracle.truffle.api.frame.Frame-), [DebuggerSession.setAsynchronousStackDepth()](https://www.graalvm.org/truffle/javadoc/com/oracle/truffle/api/debug/DebuggerSession.html#setAsynchronousStackDepth-int-), [SuspendedEvent.getAsynchronousStacks()](https://www.graalvm.org/truffle/javadoc/com/oracle/truffle/api/debug/SuspendedEvent.html#getAsynchronousStacks--), [DebugException.getDebugAsynchronousStacks()](https://www.graalvm.org/truffle/javadoc/com/oracle/truffle/api/debug/DebugException.html#getDebugAsynchronousStacks--).

## Version 20.0.0
* Add [Layout#dispatch()](https://www.graalvm.org/truffle/javadoc/com/oracle/truffle/api/object/dsl/Layout.html#dispatch--) to be able to generate override of `ObjectType#dispatch()` method in the generated inner \*Type class.
* Deprecated engine options engine.InvalidationReprofileCount and engine.ReplaceReprofileCount. They no longer have any effect. There is no longer reprofiling after compilation. 
* Added [DebuggerSession.{suspend(), suspendAll,resume()}](https://www.graalvm.org/truffle/javadoc/com/oracle/truffle/api/debug/DebuggerSession.html) to allow suspending and resuming threads.
* Add new loop explosion mode [LoopExplosionKind#FULL_UNROLL_UNTIL_RETURN](https://www.graalvm.org/truffle/javadoc/com/oracle/truffle/api/nodes/ExplodeLoop.LoopExplosionKind.html#FULL_UNROLL_UNTIL_RETURN), which can be used to duplicate loop exits during unrolling until function returns.
* The default [LoopExplosionKind](https://www.graalvm.org/truffle/javadoc/com/oracle/truffle/api/nodes/ExplodeLoop.LoopExplosionKind.html) for `@ExplodeLoop` changed from `FULL_UNROLL` to `FULL_UNROLL_UNTIL_RETURN`, which we believe is more intuitive. We recommend reviewing your usages of `@ExplodeLoop`, especially those with `return`, `break` and `try/catch` in the loop body as those might duplicate more code than before.
* The `TruffleCheckNeverPartOfCompilation` option when building a native image is now enabled by default, ensuring `neverPartOfCompilation()` is not reachable for runtime compilation. Use `CompilerDirectives.bailout()` if you want to test when a compilation fails, otherwise avoid `neverPartOfCompilation()` in code reachable for runtime compilation (e.g., by using `@TruffleBoundary`).
* The `DirectoryStream` created by a relative `TruffleFile` passes relative `TruffleFile`s into the `FileVisitor`, even when an explicit [current working directory was set](https://www.graalvm.org/truffle/javadoc/com/oracle/truffle/api/TruffleLanguage.Env.html#setCurrentWorkingDirectory-com.oracle.truffle.api.TruffleFile-).
* Added `DebuggerTester.startExecute()` that allows to execute an arbitrary sequence of commands on the background thread.
* Time specification in `InteropLibrary` relaxed to allow a fixed timezone when no date is present.
* `TruffleLogger.getLogger` throws an `IllegalArgumentException` when given `id` is not a valid language or instrument id.
* [Node#getEncapsulatingSourceSection()](https://www.graalvm.org/truffle/javadoc/com/oracle/truffle/api/nodes/Node.html#getEncapsulatingSourceSection--) is no longer a fast-path method, because `getSourceSection()` is not fast-path.
* The algorithm used to generate a unique [URI](https://www.graalvm.org/truffle/javadoc/com/oracle/truffle/api/source/Source.html#getURI--) for a `Source` built without an `URI` was changed to SHA-256.
* Added [ExportLibrary.delegateTo](https://www.graalvm.org/truffle/javadoc/com/oracle/truffle/api/library/ExportLibrary.html#delegateTo--) attribute that allows to delegate all messages of a library to value of a final delegate field. This can be used in combination with `ReflectionLibrary` to improve the ability to build wrappers.
* `ReadVariableTag` and `WriteVariableTag` added to [StandardTags](https://www.graalvm.org/truffle/javadoc/com/oracle/truffle/api/instrumentation/StandardTags.html).

* Truffle TCK now checks that instrumentable nodes are not used in the context of a Library.
* Getter to check whether [TruffleContext](https://www.graalvm.org/truffle/javadoc/com/oracle/truffle/api/TruffleContext.html#isEntered--) is activated or not.
* All Truffle Graal runtime options (-Dgraal.) will be deprecated with 20.1. The Truffle runtime options are no longer specified as Graal options (-Dgraal.). The Graal options must be replaced by corresponding engine options specified using [polyglot API](https://www.graalvm.org/truffle/javadoc/org/graalvm/polyglot/Engine.Builder.html#option-java.lang.String-java.lang.String-). The `TRUFFLE_STRICT_OPTION_DEPRECATION` environment variable can be used to detect usages of deprecated Graal options. When the `TRUFFLE_STRICT_OPTION_DEPRECATION` is set to `true` and the deprecated Graal option is used the Truffle runtime throws an exception listing the used deprecated options and corresponding replacements.


## Version 19.3.0
* Added ability to obtain an [Internal Truffle File](https://www.graalvm.org/truffle/javadoc/com/oracle/truffle/api/TruffleLanguage.Env.html#getInternalTruffleFile-java.lang.String-). The internal file is located in the language home directories and it's readable even when IO is not allowed by the Context.
* Deprecated `TruffleLanguage.Env.getTruffleFile` use [getInternalTruffleFile](https://www.graalvm.org/truffle/javadoc/com/oracle/truffle/api/TruffleLanguage.Env.html#getInternalTruffleFile-java.lang.String-) for language standard library files located in language home or [getPublicTruffleFile](https://www.graalvm.org/truffle/javadoc/com/oracle/truffle/api/TruffleLanguage.Env.html#getPublicTruffleFile-java.lang.String-) for user files.
* Added primitive specializations to `CompilerAsserts.partialEvaluationConstant()`.
* Added the new `execute` method to `LoopNode`, which allows loops to return values.
* Added support for temporary [files](https://www.graalvm.org/truffle/javadoc/com/oracle/truffle/api/TruffleLanguage.Env.html#createTempFile-com.oracle.truffle.api.TruffleFile-java.lang.String-java.lang.String-java.nio.file.attribute.FileAttribute...-) and [directories](https://www.graalvm.org/truffle/javadoc/com/oracle/truffle/api/TruffleLanguage.Env.html#createTempDirectory-com.oracle.truffle.api.TruffleFile-java.lang.String-java.nio.file.attribute.FileAttribute...-).
* Threads created by the embedder may now be collected by the GC before they can be [disposed](https://www.graalvm.org/truffle/javadoc/com/oracle/truffle/api/TruffleLanguage.html#disposeThread-C-java.lang.Thread-). If languages hold onto thread objects exposed via `initializeThread` they now need to do so with `WeakReference` to avoid leaking thread instances.
* Support boolean literals in DSL expressions used in [@Specialization](https://www.graalvm.org/truffle/javadoc/com/oracle/truffle/api/dsl/Specialization) and [@Cached](https://www.graalvm.org/truffle/javadoc/com/oracle/truffle/api/dsl/Cached) fields.
* Added standard [block node](https://www.graalvm.org/truffle/javadoc/com/oracle/truffle/api/nodes/BlockNode.html) for language implementations. Using the block node allows the optimizing runtime to split big blocks into multiple compilation units. This optimization may be enabled using `--engine.PartialBlockCompilation` (on by default) and configured using `--engine.PartialBlockCompilationSize` (default 3000).
* Added new experimental inlining heuristic in which inlining budgets are based on Graal IR node counts and not Truffle Node counts. Enable with `-Dgraal.TruffleLanguageAgnosticInlining=true`.
* Deprecated `DynamicObject#isEmpty()`, `DynamicObject#size()`; use `Shape#getPropertyCount()` instead.
* Deprecated `Shape#getPropertyList(Pred)`, `Shape#getKeyList(Pred)`, `Shape#hasTransitionWithKey(Object)`, `Shape.Allocator#locationForValue(Object, EnumSet)` without replacement.
* Added [Scope.Builder#rootInstance(Object)](https://www.graalvm.org/truffle/javadoc/com/oracle/truffle/api/Scope.Builder.html#rootInstance-java.lang.Object-), [Scope#getRootInstance()](https://www.graalvm.org/truffle/javadoc/com/oracle/truffle/api/Scope.html#getRootInstance--) and [DebugScope#getRootInstance()](https://www.graalvm.org/truffle/javadoc/com/oracle/truffle/api/debug/DebugScope.html#getRootInstance--) to provide an instance of guest language representation of the root node (e.g. a guest language function).
* Debugger breakpoints can be restricted to a particular root instance via [Breakpoint.Builder#rootInstance(DebugValue)](https://www.graalvm.org/truffle/javadoc/com/oracle/truffle/api/debug/Breakpoint.Builder.html#rootInstance-com.oracle.truffle.api.debug.DebugValue-) and found later on via [DebugValue#getRootInstanceBreakpoints()](https://www.graalvm.org/truffle/javadoc/com/oracle/truffle/api/debug/DebugValue.html#getRootInstanceBreakpoints--).
* Deprecated `TruffleLanguage.getContextReference()` as this method is inefficient in many situations. The most efficient context lookup can be achieved knowing the current AST in which it is used by calling `Node.lookupContextReference(Class)`.
* Truffle languages and instruments no longer create `META-INF/truffle` files, but generate service implementations for [TruffleLanguage.Provider](https://www.graalvm.org/truffle/javadoc/com/oracle/truffle/api/TruffleLanguage.Provider.html) and [TruffleInstrument.Provider](https://www.graalvm.org/truffle/javadoc/com/oracle/truffle/api/instrumentation/TruffleInstrument.Provider.html) automatically. Recompiling the TruffleLanguage using the Truffle annotation processor automatically migrates the language.
* The Truffle DSL processor jar no longer requires the Truffle API or Graal SDK as a dependency. 
* Added interop messages for guest language exception objects: [InteropLibrary#isException(Object)](https://www.graalvm.org/truffle/javadoc/com/oracle/truffle/api/interop/InteropLibrary.html#isException-java.lang.Object-) and [InteropLibrary#throwException(Object)](https://www.graalvm.org/truffle/javadoc/com/oracle/truffle/api/interop/InteropLibrary.html#throwException-java.lang.Object-).
* [TruffleLanguage.patchContext](https://www.graalvm.org/truffle/javadoc/com/oracle/truffle/api/TruffleLanguage.html#patchContext-C-com.oracle.truffle.api.TruffleLanguage.Env-) is invoked for all languages whose contexts were created during context pre-initialization. Originally the `patchContext`  was invoked only for languages with initialized contexts.

## Version 19.2.0
* Added sub-process output (error output) [redirection into OutputStream](https://www.graalvm.org/truffle/javadoc/org/graalvm/polyglot/io/ProcessHandler.Redirect.html#stream-java.io.OutputStream-).
* Added `RootNode.getQualifiedName()` for a better distinction when printing stack traces. Languages are encouraged to implement it, in case it differs from the root name.
* Added methods to identify date, time, timezone, instant and duration values in `InteropLibrary` and TCK `TypeDescriptor`.
* Added ability to read the default time zone from the language Environment with `Env.getTimeZone()`.
* Deprecated `Env.parse` and added replacement APIs `Env.parseInternal` and `Env.parsePublic`. The new API requires to differentiate between parse calls that were invoked by the guest language user and those which are part of the internal language semantics. The separation avoids accidentally exposing access to internal languages. 
* Deprecated `Env.getLanguages()` and added replacement APIs `Env.getInternalLanguages()` and `Env.getPublicLanguages()`. 
* Added [Source.newBuilder(Source)](https://www.graalvm.org/truffle/javadoc/com/oracle/truffle/api/source/Source.html#newBuilder-com.oracle.truffle.api.source.Source-) that inherits Source properties from an existing Source.
* Added [RootBodyTag](https://www.graalvm.org/truffle/javadoc/com/oracle/truffle/api/instrumentation/StandardTags.RootBodyTag.html).

## Version 19.1.0
* `@GenerateUncached` is now inherited by subclasses.
* `NodeFactory` now supports `getUncachedInstance` that returns the uncached singleton.  
* Introduced Truffle process sandboxing. Added a [TruffleLanguage.Env.newProcessBuilder](https://www.graalvm.org/truffle/javadoc/com/oracle/truffle/api/TruffleLanguage.Env.html#newProcessBuilder-java.lang.String...-) method creating a new [TruffleProcessBuilder](https://www.graalvm.org/truffle/javadoc/com/oracle/truffle/api/io/TruffleProcessBuilder.html) to configure and start a new sub-process.
* Added support for reading environment variables, use [TruffleLanguage.Env.getEnvironment](https://www.graalvm.org/truffle/javadoc/com/oracle/truffle/api/TruffleLanguage.Env.html#getEnvironment--) to obtain process environment variables.
* `NodeFactory` now supports `getUncachedInstance` that returns the uncached singleton. 
* `@GenerateUncached` can now be used in combination with `@NodeChild` if execute signatures for all arguments are present.
* Removed deprecated automatic registration of the language class as a service.
* The [LanguageProvider](https://www.graalvm.org/truffle/javadoc/org/graalvm/polyglot/tck/LanguageProvider.html#createIdentityFunctionSnippet-org.graalvm.polyglot.Context-) can override the default verfication of the TCK `IdentityFunctionTest`.
* Removed deprecated and misspelled method `TruffleStackTrace#getStacktrace`.
* Removed deprecated methods`TruffleStackTraceElement#getStackTrace` and `TruffleStackTraceElement#fillIn` (use methods of `TruffleStackTrace` instead).
* `SlowPathException#fillInStackTrace` is now `final`.
* Added an ability to read a [path separator](https://www.graalvm.org/truffle/javadoc/com/oracle/truffle/api/TruffleLanguage.Env.html#getPathSeparator--) used to separate filenames in a path list.
* `@TruffleBoundary` methods that throw but are not annotated with `@TruffleBoundary(transferToInterpreterOnException=false)` will now transfer to the interpreter only once per `CallTarget` (compilation root).
* Added [TruffleFile.setAttribute](https://www.graalvm.org/truffle/javadoc/com/oracle/truffle/api/TruffleFile.html#setAttribute-com.oracle.truffle.api.TruffleFile.AttributeDescriptor-T-java.nio.file.LinkOption...-) to allow languages to set file attributes.

## Version 19.0.0
* Renamed version 1.0.0 to 19.0.0

## Version 1.0.0 RC15
* This version includes a major revision of the Truffle Interoperability APIs. Most existing APIs for Truffle Interoperability were deprecated. The compatiblity layer may cause significant performance reduction for interoperability calls. 
	* Please see the [Interop Migration Guide](https://github.com/oracle/graal/blob/master/truffle/docs/InteropMigration.md) for an overview and individual `@deprecated` javadoc tags for guidance.
	* Deprecated classes `ForeignAccess`, `Message`, `MessageResolution`, `Resolve` and `KeyInfo`. 
	* The following methods got deprecated:
		* `InteropException.raise`, with libraries there should be no need to convert checked exceptions to runtime exceptions.
		* `TruffleObject.getForeignAccess()`.
	* Introduced new classes: `InteropLibrary` and `InvalidArrayIndexException`.
	* Added `ObjectType.dispatch` to configure the dynamic dispatch and deprecated `ObjectType.getForeignAccessFactory`.
* Added Truffle Library API that allows language implementations to use polymorphic dispatch for receiver types with support for implementation specific caching/profiling with support for uncached dispatch. 
	* Please see the [Truffle Library Tutorial](https://github.com/oracle/graal/blob/master/truffle/docs/TruffleLibraries.md) for further details.
	* Introduced new package: `com.oracle.truffle.api.library`.
* Added `@GenerateUncached` to allow the generation of uncached Truffle DSL nodes accessible via the new static generated method`getUncached()`.
	* Set the default value for @Cached to `"create()"`. This allows `@Cached` to be used without attribute.
	* Added `@Cached(uncached="")` to specify the expression to use for the uncached node.
	* Added `@Cached(allowUncached=true)` to allow the cached expression to be reused as uncached expression. Only necessary if the cached expression is not trivial or there is no `getUncached()` static method in the node.
	* Added `@Cached#parameters` to allow to share the parameter specification for the cached and uncached version of a node.
	* Added `getUncached()` method to the following classes:
        - BranchProfile 
        - ByteValueProfile
        - ConditionProfile
        - DoubleValueProfile
        - FloatValueProfile
        - IntValueProfile 
        - LongValueProfile
        - LoopConditionProfile
        - PrimitiveValueProfile
        - ValueProfile
        - IndirectCallNode
* Truffle DSL can now properly handle checked exceptions in execute methods and specializations.
* Truffle DSL now guarantees to adopt nodes before they are executed in guards. Previously, nodes used in guards were only adopted for their second cached invocation.
* Added `@Cached.Shared` to allow sharing of cached values between specialization and exported Truffle Library methods.
* Added `Node.isAdoptable()` that allows `Node.getParent()` to always remain `null` even if the node is adopted by a parent. This allows to share nodes statically and avoid the memory leak for the parent reference.
* Added `NodeUtil.getCurrentEncapsulatingNode` to access the current encapsulating node in nodes that are not adoptable.
* Added the `Assumption.isValidAssumption` method that allows for simpler checking of assumptions in generated code. 
* Added Truffle DSL option `-Dtruffle.dsl.ignoreCompilerWarnings=true|false`, to ignore Truffle DSL compiler warnings. This is useful and recommended to be used for downstream testing.
* Added `@CachedContext` and `@CachedLanguage` for convenient language and context lookup in specializations or exported methods.
* Added `Node.lookupContextReference(Class)` and `Node.lookupLanguageReference(Class)` that allows for a more convenient lookup.
* Deprecated `RootNode.getLanguage(Class)`, the new language references should be used instead.
* Added `TruffleFile` aware file type detector
    - Added [TruffleFile.FileTypeDetector SPI](https://www.graalvm.org/truffle/javadoc/com/oracle/truffle/api/TruffleFile.FileTypeDetector.html) to detect a file MIME type and a file encoding. A language registering `FileTypeDetector` has to support all the MIME types recognized by the registered detector.
    - Added [TruffleFile.getMimeType method](https://www.graalvm.org/truffle/javadoc/com/oracle/truffle/api/TruffleFile.html#getMimeType--) to obtain a `TruffleFile` MIME type.
    - Added a possibility to set an [encoding in SourceBuilder](https://www.graalvm.org/truffle/javadoc/com/oracle/truffle/api/source/Source.SourceBuilder.html#encoding-java.nio.charset.Charset-)
    - The [Source builders](https://www.graalvm.org/truffle/javadoc/com/oracle/truffle/api/source/Source.html) are sandboxed for files and file URLs.
    - Removed usage of NIO `FileTypeDetector` for MIME type detection, language implementations have to migrate to `TruffleFile.FileTypeDetector`.
* TruffleFile's paths from image building time are translated in image execution time into new paths using Context's FileSystem. The absolute paths pointing to files in language homes in image generation time are resolved using image execution time language homes.
* Added [Env.isPolylgotAccessAllowed()](https://www.graalvm.org/truffle/javadoc/com/oracle/truffle/api/TruffleLanguage.Env.html#isPolyglotAccessAllowed--) to check whether polyglot access (e.g. access to polyglot builtins) is allowed.
* The methods `Env.getPolyglotBindings()` and `Env.importSymbol` and `Env.exportSymbol` now throw a `SecurityException` if polyglot access not allowed.
* Added `DebugValue.isNull()` to check for null values, `DebugValue.execute()` to be able to execute values and `DebugValue.asString()` to get the String from String values.
* Added the [TruffleFile.getAttribute](https://www.graalvm.org/truffle/javadoc/com/oracle/truffle/api/TruffleFile.html#getAttribute-com.oracle.truffle.api.TruffleFile.AttributeDescriptor-java.nio.file.LinkOption...-) method to read a single file's attribute and [TruffleFile.getAttributes] (https://www.graalvm.org/truffle/javadoc/com/oracle/truffle/api/TruffleFile.html#getAttributes-java.util.Collection-java.nio.file.LinkOption...-) method to read file's attributes as a bulk operation.

## Version 1.0.0 RC14
* Removed some deprecated elements:
    - EventBinding.getFilter
    - TruffleLanguage ParsingRequest.getFrame and ParsingRequest.getLocation
    - LoopCountReceiver
    - EventContext.parseInContext
    - NativeLibraryDescriptor.getBindings
    - Instrumenter.attachFactory and Instrumenter.attachListener
    - SuppressFBWarnings
    - TruffleBoundary.throwsControlFlowException
    - DebuggerTester.startEval
    - ExactMath.exact methods
    - TruffleInstrument.toString
    - TruffleInstrument.findMetaObject
    - TruffleInstrument.findSourceLocation
    - constructor of JSONStringBuilder
    - constructor of JSONHelper
    - constructor of CompilerDirectives
    - constructor of ExactMath
    - constructor of Truffle
    - constructor of NodeUtil
    - TruffleException.isTimeout
    - TruffleGraphBuilderPlugins.registerUnsafeLoadStorePlugins
    - TypedObject
    - Node.getLanguage
    - TVMCI.findLanguageClass
    - ExecutionContext and RootNode.getExecutionContext
    - FrameAccess.NONE
    - RootNode.setCalltarget
    - DirectCallNode.call and IndirectCallNode.call
    - FrameInstance.getFrame
    - Node.getAtomicLock
    - ExplodeLoop.merge
    - AcceptMessage
    - RootNode.reportLoopCount
    - GraalTruffleRuntime.getQueuedCallTargets
    - PrimitiveValueProfile.exactCompare
    - BranchProfile.isVisited
    - DebugStackFrame.iterator and DebugStackFrame.getValue
* The [@Option](http://www.graalvm.org/truffle/javadoc/com/oracle/truffle/api/Option.html) annotation can now specify the [stability](https://www.graalvm.org/truffle/javadoc/org/graalvm/options/OptionStability.html) of an option.
* Fixed the case of the method [`TruffleStackTrace.getStacktrace`](https://www.graalvm.org/truffle/javadoc/com/oracle/truffle/api/TruffleStackTrace.html#getStacktrace-java.lang.Throwable-) to `TruffleStackTrace.getStackTrace`.
* Added a getter for [name separator](https://www.graalvm.org/truffle/javadoc/com/oracle/truffle/api/TruffleLanguage.Env.html#getFileNameSeparator--) used by `TruffleFile`'s paths.
* Added support for receiver object in a frame's Scope: [Scope.Builder receiver(String, Object)](https://www.graalvm.org/truffle/javadoc/com/oracle/truffle/api/Scope.Builder.html#receiver-java.lang.String-java.lang.Object-), [Scope.getReceiver()](https://www.graalvm.org/truffle/javadoc/com/oracle/truffle/api/Scope.html#getReceiver--), [Scope.getReceiverName()](https://www.graalvm.org/truffle/javadoc/com/oracle/truffle/api/Scope.html#getReceiverName--) and [DebugScope.getReceiver()](https://www.graalvm.org/truffle/javadoc/com/oracle/truffle/api/debug/DebugScope.html#getReceiver--).
* Added [engine bound TruffleLogger for instruments](file:///Users/tom/Projects/graal/tzezula/graal/truffle/javadoc/com/oracle/truffle/api/instrumentation/TruffleInstrument.Env.html#getLogger-java.lang.String-). The engine bound logger can be used by threads executing without any context.

## Version 1.0.0 RC13
* Added [Debugger.getSessionCount()](https://www.graalvm.org/truffle/javadoc/com/oracle/truffle/api/debug/Debugger.html#getSessionCount--) to return the number of active debugger sessions.
* The [TruffleFile.getName()](https://www.graalvm.org/truffle/javadoc/com/oracle/truffle/api/TruffleFile.html#getName--) returns `null` for root directory.
* `TruffleLanguage` can [register additional services](https://www.graalvm.org/truffle/javadoc/com/oracle/truffle/api/TruffleLanguage.Env.html#registerService-java.lang.Object-). This change also deprecates the automatic registration of the language class as a service.
* Enabled the [experimental monomorphization heuristic](https://github.com/oracle/graal/blob/master/truffle/docs/splitting/) as default. Old heuristic still available as legacy, but will be removed soon.
* Added [TypeDescriptor.instantiable(instanceType, vararg, parameterTypes)](https://www.graalvm.org/truffle/javadoc/org/graalvm/polyglot/tck/TypeDescriptor.html#instantiable-org.graalvm.polyglot.tck.TypeDescriptor-boolean-org.graalvm.polyglot.tck.TypeDescriptor...-) into TCK to support instantiable types.
* The name of an [@Option](http://www.graalvm.org/truffle/javadoc/com/oracle/truffle/api/Option.html) can now start with a lowercase letter.
* Allowed navigation from host class to host symbol (companion object for static members) via the synthetic member `"static"`.
* Moved `getStackTrace` and `fillIn` from [TruffleStackTraceElement](https://www.graalvm.org/truffle/javadoc/com/oracle/truffle/api/TruffleStackTraceElement.html) to [TruffleStackTrace](https://www.graalvm.org/truffle/javadoc/com/oracle/truffle/api/TruffleStackTrace.html).




## Version 1.0.0 RC12
* Fixed: [Env.asHostException()](https://www.graalvm.org/truffle/javadoc/com/oracle/truffle/api/TruffleLanguage.Env.html#asHostException-java.lang.Throwable-) should throw an `IllegalArgumentException` if the provided value is not a host exception.
* Changed host exceptions' [getExceptionObject()](https://www.graalvm.org/truffle/javadoc/com/oracle/truffle/api/TruffleException.html#getExceptionObject--) to return the original host exception object.

## Version 1.0.0 RC11
* `Source` can be created from a relative `TruffleFile`.
* `Source` can be created without content using `Source.CONTENT_NONE` constant.
* `SourceSection` can be created from line/column information by [Source.createSection(startLine,startColumn,endLine,endColumn)](http://www.graalvm.org/truffle/javadoc/com/oracle/truffle/api/source/Source.html#createSection-int-int-int-int-).
* Added [SourceSection.hasLines()](http://www.graalvm.org/truffle/javadoc/com/oracle/truffle/api/source/SourceSection.html#hasLines--), [SourceSection.hasColumns()](http://www.graalvm.org/truffle/javadoc/com/oracle/truffle/api/source/SourceSection.html#hasColumns--) and [SourceSection.hasCharIndex()](http://www.graalvm.org/truffle/javadoc/com/oracle/truffle/api/source/SourceSection.html#hasCharIndex--) to distinguish which positions are defined and which are not.
* `DebuggerSession` [accepts source-path](http://www.graalvm.org/truffle/javadoc/com/oracle/truffle/api/debug/DebuggerSession.html#setSourcePath-java.lang.Iterable-) for source [resolution](http://www.graalvm.org/truffle/javadoc/com/oracle/truffle/api/debug/DebuggerSession.html#resolveSource-com.oracle.truffle.api.source.Source-).
* Added Java interop support for string to primitive type conversion.

## Version 1.0.0 RC10
* Added support for setting current working directory for TruffleFiles, see [Env.setCurrentWorkingDirectory](http://www.graalvm.org/truffle/javadoc/com/oracle/truffle/api/TruffleLanguage.Env.html#setCurrentWorkingDirectory-com.oracle.truffle.api.TruffleFile-)
* Removed deprecated `TruffleLanguage.Env.newSourceBuilder`.
* Added `TruffleLanguage.Env.isPreInitialization` method to determine whether the context is being pre-initialized.
* Added `ArrayUtils` API providing additional array and/or string operations that may be intrinsified by the compiler.
* Added a possibility to obtain a [relative URI](http://www.graalvm.org/truffle/javadoc/com/oracle/truffle/api/TruffleFile.html#toRelativeUri--) for a relative `TruffleFile`.
* Added `ForeignAccess.createAccess` method taking a [supplier of language check node](http://www.graalvm.org/truffle/javadoc/com/oracle/truffle/api/interop/ForeignAccess.html#createAccess-com.oracle.truffle.api.interop.ForeignAccess.StandardFactory-java.util.function.Supplier-), deprecated the `ForeignAccess.create` method with languageCheck `RootNode` parameter.

## Version 1.0.0 RC9

* Added support for setting the `ThreadGroup` and `stackSize` on truffle thread creation in `TruffleLanguage.Env.createThread`.
* Added `Instrumenter.lookupExecutionEventNode()` to find an execution event node inserted at the node's location by an event binding.
* Added `SourceElement.ROOT` and `StepConfig.suspendAnchors()` to tune debugger stepping.
* Added `KeyInfo.READ_SIDE_EFFECTS` and `KeyInfo.WRITE_SIDE_EFFECTS` to inform about side-effects of READ/WRITE messages.
* Added `DebugValue.hasReadSideEffects()` and `DebugValue.hasWriteSideEffects()` to test for side-effects of reading or writing the value.

## Version 1.0.0 RC8

* Added `SuspendedEvent.setReturnValue` to change the return value of the currently executed source location.
* Deprecated `FrameSlot#getIndex` without replacement.
* Added `TruffleInstrument.Env.startServer()` to get a virtual message-based server provided via `MessageTransport` service.
* Added `TruffleFile.relativize`, `TruffleFile.startsWith`, `TruffleFile.endsWith`, `TruffleFile.createLink`,  `TruffleFile.createSymbolicLink`, `TruffleFile.getOwner`, `TruffleFile.getGroup`, `TruffleFile.newDirectoryStream`, `TruffleFile.visit`, `TruffleFile.copy` methods.

## Version 1.0.0 RC7

* Truffle was relicensed from GPLv2 with CPE to Universal Permissive License (UPL).
* Made all Truffle DSL annotations retention policy CLASS instead of RUNTIME. Reflecting DSL annotations at runtime is no longer possible. It is recommended to use `@Introspectable` instead.

* Removed deprecated FrameDescriptor#shallowCopy (deprecated since 1.0.0 RC3).
* Removed deprecated FrameSlot#getFrameDescriptor (deprecated since 1.0.0 RC3).

## Version 1.0.0 RC6

* Added support for byte based sources:
	* Byte based sources may be constructed using a `ByteSequence` or from a `TruffleFile` or `URL`. Whether sources are interpreted as character or byte based sources depends on the specified language.
	* `Source.hasBytes()` and `Source.hasCharacters()` may be used to find out whether a source is character or byte based.
	* Added `Source.getBytes()` to access the contents of byte based sources.
	* `TruffleLanguage.Registration.mimeType` is now deprecated in favor of `TruffleLanguage.Registration.byteMimeTypes` and `TruffleLanguage.Registration.characterMimeTypes`.
	* Added `TruffleLanguage.Registration.defaultMimeType` to define a default MIME type. This is mandatory if a language specifies more than one MIME type.
* `TruffleLanguage.Registration.id()` is now mandatory for all languages and reserved language ids will now be checked by the annotation processor.
* Deprecated Source builders and aligned them with polyglot source builders.
	* e.g. `Source.newBuilder("chars").name("name").language("language").build()` can be translated to `Source.newBuilder("language", "chars", "name").build()`
	* This is a preparation step for removing Truffle source APIs in favor of polyglot Source APIs in a future release.
* Deprecated `Source.getInputStream()`. Use `Source.getCharacters()` or `Source.getBytes()` instead.
* Deprecated `TruffleLanguage.Env.newSourceBuilder(String, TruffleFile)`. Use  `Source.newBuilder(String, TruffleFile)` instead.
* Added `Source.findLanguage` and `Source.findMimeType` to resolve languages and MIME types.
* The method `Source.getMimeType()` might now return `null`. Source builders now support `null` values for `mimeType(String)`.
* A `null` source name will no longer lead to an error but will be translated to `Unnamed`.
* Added `TruffleFile.normalize` to allow explicit normalization of `TruffleFile` paths. `TruffleFile` is no longer normalized by default.
* Added `Message#EXECUTE`, `Message#INVOKE`, `Message#NEW`.
* Deprecated `Message#createExecute(int)`, `Message#createInvoke(int)`, `Message#createNew(int)` as the arity argument is no longer needed. Jackpot rules available (run `mx jackpot --apply`).
* Removed APIs for deprecated packages: `com.oracle.truffle.api.vm`, `com.oracle.truffle.api.metadata`, `com.oracle.truffle.api.interop.java`
* Removed deprecated class `TruffleTCK`.
* Debugger API methods now throw [DebugException](http://www.graalvm.org/truffle/javadoc/com/oracle/truffle/api/debug/DebugException.html) on language failures.
* Deprecated API methods that use `java.beans` package in [AllocationReporter](http://www.graalvm.org/truffle/javadoc/com/oracle/truffle/api/instrumentation/AllocationReporter.html) and [Debugger](http://www.graalvm.org/truffle/javadoc/com/oracle/truffle/api/debug/Debugger.html). New add/remove listener methods were introduced as a replacement.
* [FrameDescriptor](http://www.graalvm.org/truffle/javadoc/com/oracle/truffle/api/frame/FrameDescriptor.html) no longer shares a lock with a RootNode.

## Version 1.0.0 RC5

* Added `TruffleLanguage.Env.isHostFunction`.
* Added Java interop support for converting executable values to legacy functional interfaces without a `@FunctionalInterface` annotation.
* Added `TruffleLogger.getLogger(String)` to obtain the root loger of a language or instrument.
* Introduced per language [context policy](http://www.graalvm.org/truffle/javadoc/com/oracle/truffle/api/TruffleLanguage.ContextPolicy.html). Languages are encouraged to configure the most permissive policy that they can support.
* Added `TruffleLanguage.areOptionsCompatible` to allow customization of the context policy based on options.
* Changed default context policy from SHARED to EXCLUSIVE, i.e. there is one exclusive language instance per polyglot or inner context by default. This can be configured by the language
using the [context policy](http://www.graalvm.org/truffle/javadoc/com/oracle/truffle/api/TruffleLanguage.ContextPolicy.html).
* TruffleInstrument.Env.lookup(LanguagInfo, Class) now requires to be entered in a context for the current thread.
* Removed deprecated FindContextNode (deprecated since 0.25).
* All languages now need to have a public zero argument constructor. Using a static singleton field is no longer supported.
* Renamed and changed the return value of the method for TruffleLanguage.initializeMultiContext to TruffleLanguage.initializeMultipleContexts. The original method remains but is now deprecated.
* Added [SourceSectionFilter#includes](http://www.graalvm.org/truffle/javadoc/com/oracle/truffle/api/instrumentation/SourceSectionFilter.html#includes-com.oracle.truffle.api.nodes.Node-)
* Deprecating `FrameSlot#getKind` and `FrameSlot#setKind` in favor of `FrameDescriptor#getFrameSlotKind` and `FrameDescriptor#setFrameSlotKind`.
* The `FrameDescriptor` is now thread-safe from the moment it is first passed to a RootNode constructor.
  * The list returned by [FrameDescriptor#getSlots](http://www.graalvm.org/truffle/javadoc/com/oracle/truffle/api/frame/FrameDescriptor.html#getSlots--) no longer reflects future changes in the FrameDescriptor. This is an incompatible change.
  * The set returned by [FrameDescriptor#getIdentifiers](http://www.graalvm.org/truffle/javadoc/com/oracle/truffle/api/frame/FrameDescriptor.html#getIdentifiers--) no longer reflects future changes in the FrameDescriptor. This is an incompatible change.
* Added [LanguageInfo#isInteractive](http://www.graalvm.org/truffle/javadoc/com/oracle/truffle/api/nodes/LanguageInfo.html#isInteractive--)
* Added [DebugStackFrame#getLanguage](http://www.graalvm.org/truffle/javadoc/com/oracle/truffle/api/debug/DebugStackFrame.html#getLanguage--)

## Version 1.0.0 RC3

* Removed deprecated ResultVerifier.getDefaultResultVerfier.
* Deprecated `com.oracle.truffle.api.frame.FrameDescriptor.shallowCopy` and `com.oracle.truffle.api.frame.FrameSlot.getFrameDescriptor`
* Added [DebugValue#set](http://www.graalvm.org/truffle/javadoc/com/oracle/truffle/api/debug/DebugValue.html#set-java.lang.Object-) to set primitive values to a debug value.
* Added support for [logging](http://www.graalvm.org/truffle/javadoc/com/oracle/truffle/api/TruffleLogger.html) in Truffle languages and instruments.

## Version 1.0.0 RC2

* Added notification when [multiple language contexts](http://www.graalvm.org/truffle/javadoc/com/oracle/truffle/api/TruffleLanguage.html#initializeMultiContext--) were created for a language instance. Allows languages to invalidate assumptions only valid with a single context. Returning true also allows to enable caching of ASTs per language and not only per context.
* Added [asBoxedGuestValue](http://www.graalvm.org/truffle/javadoc/com/oracle/truffle/api/TruffleLanguage.Env.html#asBoxedGuestValue-java.lang.Object-) method that allows to expose host members for primitive interop values.
* Added default value `"inherit"` to [TruffleLanguage.Registration#version](http://www.graalvm.org/truffle/javadoc/com/oracle/truffle/api/TruffleLanguage.Registration.html#version--) which makes the language to inherit version from [Engine#getVersion](http://www.graalvm.org/truffle/javadoc/org/graalvm/polyglot/Engine.html#getVersion--).
* Changed default value of [TruffleInstrument.Registration#version](http://www.graalvm.org/truffle/javadoc/com/oracle/truffle/api/TruffleInstrument.Registration.html#version--) from `""` to `"inherit"` which makes the instrument to inherit version from [Engine#getVersion](http://www.graalvm.org/truffle/javadoc/org/graalvm/polyglot/Engine.html#getVersion--). An instrument previously not specifying any version will newly get version from Engine.
* Added new annotation @IncomingConverter and @OutgoingConverter to declare methods for [generated wrappers](http://www.graalvm.org/truffle/javadoc/com/oracle/truffle/api/instrumentation/GenerateWrapper.html) that allow to convert values when they are exposed to or introduced by the instrumentation framework.
* The documentation of [FrameDescriptor#getSize](http://www.graalvm.org/truffle/javadoc/com/oracle/truffle/api/frame/FrameDescriptor.html#getSize--) clarifies that it returns the size of an array which is needed for storing all the slots in it using their `FrameSlot#getIndex()` as a position in the array. (The number may be bigger than the number of slots, if some slots are removed.)
* Added an `InstrumentExceptionsAreThrown` engine option to propagate exceptions thrown by instruments.
* Added [Instrumenter.visitLoadedSourceSections](http://www.graalvm.org/truffle/javadoc/com/oracle/truffle/api/instrumentation/Instrumenter.html#visitLoadedSourceSections-com.oracle.truffle.api.instrumentation.SourceSectionFilter-com.oracle.truffle.api.instrumentation.LoadSourceSectionListener-) to be notified about loaded source sections that corresponds to a filter.
* Added [DebugValue#canExecute](http://www.graalvm.org/truffle/javadoc/com/oracle/truffle/api/debug/DebugValue.html#canExecute--) to distinguish executable values and [DebugValue#getProperty](http://www.graalvm.org/truffle/javadoc/com/oracle/truffle/api/debug/DebugValue.html#getProperty-java.lang.String-) to get a property value by its name.
* Removed deprecated `TruffleLanguage.Env.lookupSymbol` method.
* All Truffle source objects are now automatically weakly internalized when created using the source builder. The source builder will now return the same instance for every source where it was previously just equal.
* Added `Source.Builder.cached(boolean)` and `Source.isCached()` to configure caching behavior by source.
* Removed deprecated `Source.getCode()` and `SourceSection.getCode`.

## Version 1.0.0 RC1

* As announced in 0.27 all classes in package com.oracle.truffle.api.vm are now deprecated.
	* Deprecated all classes in com.oracle.truffle.api.vm. Replacements can be found in the org.graalvm.polyglot package.
	* Deprecated all classes in com.oracle.truffle.api.interop.java. Replacements for embedders can be found in org.graalvm.polyglot. Replacements for language implementations can be found in TruffleLanguage.Env. See deprecated documentation on the individual methods for details.
	* Deprecated TruffleTCK. Use the [new TCK](https://github.com/oracle/graal/blob/master/truffle/docs/TCK.md) instead.
	* Deprecated Debugger#find(PolyglotEngine)
	* Added Debugger#find(TruffleInstrument.Env) and Debugger#find(Engine)
* Added [FileSystem](http://www.graalvm.org/truffle/javadoc/org/graalvm/polyglot/io/FileSystem.html) SPI to allow embedder to virtualize TruffleLanguage Input/Output operations.
* Added [EventContext.lookupExecutionEventNodes](http://www.graalvm.org/truffle/javadoc/com/oracle/truffle/api/instrumentation/EventContext.html#lookupExecutionEventNodes-java.util.Collection-) to lookup all execution event nodes created by the bindings at the source location.
* Added `TruffleLanguage#getLanguageHome` to return the language directory in the GraalVM distribution or the location of the language Jar file.
* Added [TryBlockTag](http://www.graalvm.org/truffle/javadoc/com/oracle/truffle/api/instrumentation/StandardTags.TryBlockTag.html) as a new standard tag to mark program locations to be considered as try blocks, that are followed by a catch.
* Added [DebugException](http://www.graalvm.org/truffle/javadoc/com/oracle/truffle/api/debug/DebugException.html), debugger methods that execute guest language code throws that exception and it's possible to [create exception breakpoints](http://www.graalvm.org/truffle/javadoc/com/oracle/truffle/api/debug/Breakpoint.html#newExceptionBuilder-boolean-boolean-) that suspend when guest language exception occurs.
* Added [DebugStackTraceElement](http://www.graalvm.org/truffle/javadoc/com/oracle/truffle/api/debug/DebugStackTraceElement.html) as a representation of exception stack trace.
* Added [Breakpoint.Kind](http://www.graalvm.org/truffle/javadoc/com/oracle/truffle/api/debug/Breakpoint.Kind.html) to distinguish different breakpoint kinds.
* Added [ResultVerifier.getDefaultResultVerifier](http://www.graalvm.org/truffle/javadoc/org/graalvm/polyglot/tck/ResultVerifier.html#getDefaultResultVerifier--).
* Added [addToHostClassPath](http://www.graalvm.org/truffle/javadoc/com/oracle/truffle/api/TruffleLanguage.Env.html#addToHostClassPath-com.oracle.truffle.api.TruffleFile-) method that can be used to allow guest language users to add to the host class path.
* Added new permission TruffleLanguage.Env#isNativeAccessAllowed to control access to the Truffle NFI.
* Changed default permissions in language launchers to full access. The embedding API still defaults to restricted access.
* Added [TruffleInstrument.onFinalize](http://www.graalvm.org/truffle/javadoc/com/oracle/truffle/api/instrumentation/TruffleInstrument.html#onFinalize-com.oracle.truffle.api.instrumentation.TruffleInstrument.Env-) that can be overridden to be notified about closing of Engine, while still having access to other instruments.
* Deprecated `TraceASTJSON` option and related APIs.

## Version 0.33

* This release contains major changes to the instrumentation framework.
	* Deprecated @[Instrumentable](http://www.graalvm.org/truffle/javadoc/com/oracle/truffle/api/instrumentation/Instrumentable.html) and replaced it with [InstrumentableNode](http://www.graalvm.org/truffle/javadoc/com/oracle/truffle/api/instrumentation/InstrumentableNode.html). Please see [InstrumentableNode](http://www.graalvm.org/truffle/javadoc/com/oracle/truffle/api/instrumentation/InstrumentableNode.html) on how to specify instrumentable nodes in 0.32.
	* Added @[GenerateWrapper](http://www.graalvm.org/truffle/javadoc/com/oracle/truffle/api/instrumentation/GenerateWrapper.html) for automatic wrapper generation.
	* Added a [standard expression tag](http://www.graalvm.org/truffle/javadoc/com/oracle/truffle/api/instrumentation/StandardTags.ExpressionTag.html), that allows languages to expose expressions for tools to use.
	* Added the ability to listen to [input values](http://www.graalvm.org/truffle/javadoc/com/oracle/truffle/api/instrumentation/ExecutionEventNode.html#onInputValue-com.oracle.truffle.api.frame.VirtualFrame-com.oracle.truffle.api.instrumentation.EventContext-int-java.lang.Object-) of instrumentable child nodes by specifying [input filters](http://www.graalvm.org/truffle/javadoc/com/oracle/truffle/api/instrumentation/Instrumenter.html#attachExecutionEventFactory-com.oracle.truffle.api.instrumentation.SourceSectionFilter-com.oracle.truffle.api.instrumentation.SourceSectionFilter-T-).
	* Added the the ability to [save](http://www.graalvm.org/truffle/javadoc/com/oracle/truffle/api/instrumentation/ExecutionEventNode.html#saveInputValue-com.oracle.truffle.api.frame.VirtualFrame-int-java.lang.Object-) and [load](http://www.graalvm.org/truffle/javadoc/com/oracle/truffle/api/instrumentation/ExecutionEventNode.html#getSavedInputValues-com.oracle.truffle.api.frame.VirtualFrame-) instrumentable child input values in ExecutionEventNode subclasses.
	* Renamed Instrumenter#attachListener/Factory to Instrumenter#attachExecutionEventListener/Factory. (jackpot rule available)
	* Automatic instrumentation [wrapper generation](http://www.graalvm.org/truffle/javadoc/com/oracle/truffle/api/instrumentation/GenerateWrpper.html) now delegates non execute abstract methods to the delegate node.
	* Added a [Tag](http://www.graalvm.org/truffle/javadoc/com/oracle/truffle/api/instrumentation/Tag.html) base class now required to be used by all tags.
	* Added [tag identifiers](http://www.graalvm.org/truffle/javadoc/com/oracle/truffle/api/instrumentation/Tag.Identifier.html) to allow the [lookup](http://www.graalvm.org/truffle/javadoc/com/oracle/truffle/api/instrumentation/Tag.html#findProvidedTag-com.oracle.truffle.api.nodes.LanguageInfo-java.lang.String-) of language specific tags in tools without compile time dependency to the languguage.
	* Added assertions to verify that instrumentable nodes that are annotated with a standard tag return a source section if their root node returns a source section.
	* Added assertions to verify that execution events always return interop values.
	* Added the ability for instrumentable nodes to a expose a [node object](http://www.graalvm.org/truffle/javadoc/com/oracle/truffle/api//instrumentation/InstrumentableNode.html#getNodeObject--). This object is intended to contain language specific properties of the node.
* Added expression-stepping into debugger APIs. To support debugging of both statements and expressions, following changes were made:
	* Added [SourceElement](http://www.graalvm.org/truffle/javadoc/com/oracle/truffle/api/debug/SourceElement.html) enum to provide a list of source syntax elements known to the debugger.
	* Added [StepConfig](http://www.graalvm.org/truffle/javadoc/com/oracle/truffle/api/debug/StepConfig.html) class to represent a debugger step configuration.
	* Added [Debugger.startSession()](http://www.graalvm.org/truffle/javadoc/com/oracle/truffle/api/debug/Debugger.html#startSession-com.oracle.truffle.api.debug.SuspendedCallback-com.oracle.truffle.api.debug.SourceElement...-) accepting a list of source elments to enable stepping on them.
	* Added [Breakpoint.Builder.sourceElements](http://www.graalvm.org/truffle/javadoc/com/oracle/truffle/api/debug/Breakpoint.Builder.html#sourceElements-com.oracle.truffle.api.debug.SourceElement...-) to specify which source elements will the breakpoint adhere to.
	* Added [SuspendedEvent.getInputValues](http://www.graalvm.org/truffle/javadoc/com/oracle/truffle/api/debug/SuspendedEvent.html#getInputValues--) to get possible input values of the current source element.
	* Removed deprecated methods on [SuspendedEvent](http://www.graalvm.org/truffle/javadoc/com/oracle/truffle/api/debug/SuspendedEvent.html).
* Added column filters on [SourceSectionFilter.Builder](http://www.graalvm.org/truffle/javadoc/com/oracle/truffle/api/instrumentation/SourceSectionFilter.Builder.html) and [Breakpoint.Builder](http://www.graalvm.org/truffle/javadoc/com/oracle/truffle/api/debug/Breakpoint.Builder.html).
* Added [Instrumenter.attachExecuteSourceListener](http://www.graalvm.org/truffle/javadoc/com/oracle/truffle/api/instrumentation/Instrumenter.html#attachExecuteSourceListener-com.oracle.truffle.api.instrumentation.SourceFilter-T-boolean-) to be able to [listen](http://www.graalvm.org/truffle/javadoc/com/oracle/truffle/api/instrumentation/ExecuteSourceListener.html) on [source execution events](http://www.graalvm.org/truffle/javadoc/javadoc/com/oracle/truffle/api/instrumentation/ExecuteSourceEvent.html).
* Added [InstrumentableNode.findNearestNodeAt](http://www.graalvm.org/truffle/javadoc/com/oracle/truffle/api/instrumentation/InstrumentableNode.html#findNearestNodeAt-int-java.util.Set-) to be able to find the nearest tagged node to the given source character index. This is used to auto-correct breakpoint locations.
* Added [Breakpoint.ResolveListener](http://www.graalvm.org/truffle/javadoc/com/oracle/truffle/api/debug/Breakpoint.ResolveListener.html) to listen on breakpoint location resolution. Breakpoints are now resolved after the source is to be executed for the first time and breakpoint location is adjusted to match the nearest instrumentable node.
* Added new DSL annotation @[Executed](http://www.graalvm.org/truffle/javadoc/com/oracle/truffle/api/dsl/Executed.html) that allows to manually specify executed node fields.
* The Truffle Node traversal order was slightly changed to always respect field declaration order (super class before sub class).
* The [Assumption](http://www.graalvm.org/truffle/javadoc/com/oracle/truffle/api/Assumption.html) interface has an additional override for the `invalidate` method to provide a message for debugging purposes.
* Deprecated `KeyInfo.Builder`. Use bitwise constants in the KeyInfo class instead. Introduced new flag KeyInfo.INSERTABLE to indicate that a key can be inserted at a particular location, but it does not yet exist.
* Deprecated `TruffleLanguage#getLanguageGlobal`, implement [top scopes](http://www.graalvm.org/truffle/javadoc/com/oracle/truffle/api/instrumentation/TruffleInstrument.Env.html#findTopScopes-java.lang.String-) instead.
* Deprecated `TruffleLanguage#findExportedSymbol`, use the [polyglot bindings](http://www.graalvm.org/truffle/javadoc/com/oracle/truffle/api/TruffleLanguage.Env.html#getPolyglotBindings--) TruffleLanguage.Env for exporting symbols into the polyglot scope explicitely. The polyglot scope no longer supports implicit exports, they should be exposed using [top scopes](http://www.graalvm.org/truffle/javadoc/com/oracle/truffle/api/instrumentation/TruffleInstrument.Env.html#findTopScopes-java.lang.String-) instead.
* Remove deprecated `TruffleInstrument#describeOptions` and TruffleLanguage#describeOptions
* Remove deprecated `TruffleLanguage.Env#lookupSymbol` without replacement.
* Remove deprecated `TruffleLanguage.Env#importSymbols`, use the polyglot bindings instead.
* Removed deprecated APIs and public debug classes in truffle.api.object and truffle.object packages, respectively.
* Removed internal truffle.object package from javadoc.
* Added the compiler directive [castExact](http://www.graalvm.org/truffle/javadoc/com/oracle/truffle/api/CompilerDirectives.html#castExact-java.lang.Object-java.lang.Class-).
* Added skipped exception types: `IndexOutOfBoundsException`, `BufferOverflowException`, and `BufferUnderflowException`.
* Introduced support for the experimental automated monomorphization feature:
    * The [Node.reportPolymorphicSpecialize](http://www.graalvm.org/truffle/javadoc/com/oracle/truffle/api/nodes/Node.html#reportPolymorphicSpecialize) method which notifies the runtime that a node has specialized to a more polymorphic state.
    * The [ReportPolymorphism](http://www.graalvm.org/truffle/javadoc/com/oracle/truffle/api/dsl/ReportPolymorphism.html) and [ReportPolymorphism.Exclude](http://www.graalvm.org/truffle/javadoc/com/oracle/truffle/api/dsl/ReportPolymorphism.Exclude.html) annotations which the DSL uses to generate (or not generate) calls to [Node.reportPolymorphicSpecialize](http://www.graalvm.org/truffle/javadoc/com/oracle/truffle/api/nodes/Node.html#reportPolymorphicSpecialize--).
* Added `TruffleException.getSourceLocation()` for syntax errors which don't have a `Node`.
* Changed member lookup on `Class` host objects (as obtained by e.g. `obj.getClass()`) to expose `Class` instance members, while `TruffleLanguage.Env.lookupHostSymbol(String)` returns a companion object providing the static members of the class and serving as a constructor.



## Version 0.32

* Added [SuspendAnchor](http://www.graalvm.org/truffle/javadoc/com/oracle/truffle/api/debug/SuspendAnchor.html) enum class that describes where, within a guest language source section, the suspend position is and [Breakpoint.Builder.suspendAnchor()](http://www.graalvm.org/truffle/javadoc/com/oracle/truffle/api/debug/Breakpoint.Builder.html#suspendAnchor-com.oracle.truffle.api.debug.SuspendAnchor-) to be able to break before or after the source section.
* Deprecated `SuspendedEvent.isHaltedBefore()`, [SuspendedEvent.getSuspendAnchor()](http://www.graalvm.org/truffle/javadoc/com/oracle/truffle/api/debug/SuspendedEvent.html#getSuspendAnchor--) is to be used instead.
* Added new interop message [REMOVE](http://www.graalvm.org/truffle/javadoc/com/oracle/truffle/api/interop/Message.html#REMOVE) with the appropriate foreign access methods [ForeignAccess.sendRemove](http://www.graalvm.org/truffle/javadoc/com/oracle/truffle/api/interop/ForeignAccess.html#sendRemove-com.oracle.truffle.api.nodes.Node-com.oracle.truffle.api.interop.TruffleObject-java.lang.Object-) and [KeyInfo.isRemovable flag](http://www.graalvm.org/truffle/javadoc/com/oracle/truffle/api/interop/KeyInfo.html#isRemovable-int-).
* Added [SourceFilter](http://www.graalvm.org/truffle/javadoc/com/oracle/truffle/api/instrumentation/SourceFilter.html) for source-only based filtering in instrumentation.
* Changed semantics of [UnexpectedResultException](http://www.graalvm.org/truffle/javadoc/com/oracle/truffle/api/nodes/UnexpectedResultException.html) when used in [Specialization#rewriteOn](http://www.graalvm.org/truffle/javadoc/com/oracle/truffle/api/dsl/Specialization.html#rewriteOn--) to indicate that a result is already available and no other specialization methods need to be invoked in Truffle DSL.

## Version 0.31

* Removed deprecated `com.oracle.truffle.api.source.LineLocation` class.
* Added `RootNode#isCaptureFramesForTrace()` to allow subclasses to configure capturing of frames in `TruffleException` instances and `TruffleStackTraceElement#getFrame()` to access the captured frames.
* [MaterializedFrame](http://www.graalvm.org/truffle/javadoc/com/oracle/truffle/api/frame/MaterializedFrame.html) changed to extend [VirtualFrame](http://www.graalvm.org/truffle/javadoc/com/oracle/truffle/api/frame/VirtualFrame.html), to be able to call methods taking `VirtualFrame` from behind Truffle boundary.
* Added [ExecutableNode](http://www.graalvm.org/truffle/javadoc/com/oracle/truffle/api/nodes/ExecutableNode.html), [TruffleLanguage.parse(InlineParsingRequest)](http://www.graalvm.org/truffle/javadoc/com/oracle/truffle/api/TruffleLanguage.html#parse-com.oracle.truffle.api.TruffleLanguage.InlineParsingRequest-) and [TruffleInstrument.Env.parseInline](http://www.graalvm.org/truffle/javadoc/com/oracle/truffle/api/instrumentation/TruffleInstrument.Env.html#parseInline-com.oracle.truffle.api.source.Source-com.oracle.truffle.api.nodes.Node-com.oracle.truffle.api.frame.MaterializedFrame-) to parse an inline code snippet at the provided location and produce an AST fragment that can be executed using frames valid at the provided location. `ParsingRequest.getLocation()` and `ParsingRequest.getFrame()` methods were deprecated in favor of `InlineParsingRequest`, `EventContext.parseInContext()` was deprecated in favor of `TruffleInstrument.Env.parseInline()`.
* [RootNode](http://www.graalvm.org/truffle/javadoc/com/oracle/truffle/api/nodes/RootNode.html) now extends [ExecutableNode](http://www.graalvm.org/truffle/javadoc/com/oracle/truffle/api/nodes/ExecutableNode.html).
* Removed deprecated methods `TruffleLanguage.parse(Source, Node, String...)` and `TruffleLanguage.evalInContext(Source, Node, MaterializedFrame)` and constructor `RootNode(Class, SourceSection, FrameDescriptor)`.
* Java Interop now wraps exceptions thrown by Java method invocations in host exceptions.
* Added [JavaInterop.isHostException](http://www.graalvm.org/truffle/javadoc/com/oracle/truffle/api/interop/java/JavaInterop.html#isHostException-java.lang.Throwable-) and [JavaInterop.asHostException](http://www.graalvm.org/truffle/javadoc/com/oracle/truffle/api/interop/java/JavaInterop.html#asHostException-java.lang.Throwable-) to identify and unwrap host exceptions, respectively.
* Added support for `TruffleLanguage` context pre-initialization in the native image. To support context pre-initialization a language has to implement the [patchContext](http://www.graalvm.org/truffle/javadoc/com/oracle/truffle/api/TruffleLanguage#patchContext-C-com.oracle.truffle.api.TruffleLanguage.Env-) method.
* The profiler infrastructure (`CPUSampler`, `CPUTracer` and `MemoryTracer`) moved to a new tools suite.
* Added [LanguageInfo.isInternal](http://www.graalvm.org/truffle/javadoc/com/oracle/truffle/api/nodes/LanguageInfo.html#isInternal--)
* Removed special Java interop support for `java.util.Map`.
* Added a mechanism to unwind execution nodes in instrumentation by [EventContext.createUnwind](http://www.graalvm.org/truffle/javadoc/com/oracle/truffle/api/instrumentation/EventContext.html#createUnwind-java.lang.Object-), [ExecutionEventListener.onUnwind](http://www.graalvm.org/truffle/javadoc/com/oracle/truffle/api/instrumentation/ExecutionEventListener.html#onUnwind-com.oracle.truffle.api.instrumentation.EventContext-com.oracle.truffle.api.frame.VirtualFrame-java.lang.Object-), [ExecutionEventNode.onUnwind](http://www.graalvm.org/truffle/javadoc/com/oracle/truffle/api/instrumentation/ExecutionEventNode.html#onUnwind-com.oracle.truffle.api.frame.VirtualFrame-java.lang.Object-) and [ProbeNode.onReturnExceptionalOrUnwind](http://www.graalvm.org/truffle/javadoc/com/oracle/truffle/api/instrumentation/ProbeNode.html#onReturnExceptionalOrUnwind-com.oracle.truffle.api.frame.VirtualFrame-java.lang.Throwable-boolean-). [ProbeNode.UNWIND_ACTION_REENTER](http://www.graalvm.org/truffle/javadoc/com/oracle/truffle/api/instrumentation/ProbeNode.html#UNWIND_ACTION_REENTER) constant added.
* Deprecated `ProbeNode.onReturnExceptional()` in favor of `ProbeNode.onReturnExceptionalOrUnwind()`.
* The wrapper node specification has changed, see [ProbeNode](http://www.graalvm.org/truffle/javadoc/com/oracle/truffle/api/instrumentation/ProbeNode.html). If the annotation processor is used (`@Instrumentable` annotation) then just a recompile is required. Manually written wrappers need to be updated.
* Added [SuspendedEvent.prepareUnwindFrame](http://www.graalvm.org/truffle/javadoc/com/oracle/truffle/api/debug/SuspendedEvent.html#prepareUnwindFrame-com.oracle.truffle.api.debug.DebugStackFrame-) to unwind frame(s) during debugging.
* Added [DebuggerTester](http://www.graalvm.org/truffle/javadoc/com/oracle/truffle/api/debug/DebuggerTester.html#DebuggerTester-org.graalvm.polyglot.Context.Builder-) constructor that takes `Context.Builder`.
* Removed deprecated [DebuggerTester](http://www.graalvm.org/truffle/javadoc/com/oracle/truffle/api/debug/DebuggerTester.html) constructor that takes the legacy `PolyglotEngine.Builder`.
* Removed deprecated methods in `JavaInterop`: `isNull`, `isArray`, `isBoxed`, `unbox`, `getKeyInfo`.
* Disallowed `null` as `FrameSlot` identifier.
* Removed deprecated `FrameSlot` constructor and `FrameDescriptor.create` methods.
* Changed the behavior of exception handling (TruffleException) to capture stack frames lazily

## Version 0.30

* Truffle languages are being [finalized](http://www.graalvm.org/truffle/javadoc/com/oracle/truffle/api/TruffleLanguage##finalizeContext-C-) before disposal. This allows languages to run code with all languages still in a valid state. It is no longer allowed to access other languages during language disposal.
* Truffle languages can now declare dependent languages. This allows to take influence on the disposal order.
* All classes of the [com.oracle.truffle.api.metadata](http://www.graalvm.org/truffle/javadoc/com/oracle/truffle/api/metadata/package-summary.html) package were deprecated. As a replacement use [Scope](http://www.graalvm.org/truffle/javadoc/com/oracle/truffle/api/Scope.html), [TruffleLanguage.findLocalScopes](http://www.graalvm.org/truffle/javadoc/com/oracle/truffle/api/TruffleLanguage.html#findLocalScopes-C-com.oracle.truffle.api.nodes.Node-com.oracle.truffle.api.frame.Frame-) and [TruffleInstrument.Env.findLocalScopes](http://www.graalvm.org/truffle/javadoc/com/oracle/truffle/api/instrumentation/TruffleInstrument.Env.html#findLocalScopes-com.oracle.truffle.api.nodes.Node-com.oracle.truffle.api.frame.Frame-) instead.
* Added the ability to access [top scopes](http://www.graalvm.org/truffle/javadoc/com/oracle/truffle/api/instrumentation/TruffleInstrument.Env.html#findTopScopes-java.lang.String-) of languages and [exported symbols](http://www.graalvm.org/truffle/javadoc/com/oracle/truffle/api/instrumentation/TruffleInstrument.Env.html#getExportedSymbols--) of the polyglot scope using the instrumentation API.
* Added the ability to access [top scopes](http://www.graalvm.org/truffle/javadoc/com/oracle/truffle/api/debug/DebuggerSession.html#getTopScope-java.lang.String-) and [exported symbols](http://www.graalvm.org/truffle/javadoc/com/oracle/truffle/api/debug/DebuggerSession.html#getExportedSymbols--) using the debugger API.
* Added the [and](graal/truffle/javadoc/com/oracle/truffle/api/instrumentation/SourceSectionFilter.Builder.html#and-com.oracle.truffle.api.instrumentation.SourceSectionFilter-) method to the [SourceSectionFilter Builder](http://www.graalvm.org/truffle/javadoc/com/oracle/truffle/api/instrumentation/SourceSectionFilter.Builder.html) which allows composing filters.
* Added the new profiler infrastructure, including the [CPU sampler](http://www.graalvm.org/truffle/javadoc/com/oracle/truffle/tools/profiler/CPUSampler.html), [CPU tracer](http://www.graalvm.org/truffle/javadoc/com/oracle/truffle/tools/profiler/CPUTracer.html) and an experimental [Memory tracer](http://www.graalvm.org/truffle/javadoc/com/oracle/truffle/tools/profiler/MemoryTracer.html).
* Added a new [TCK SPI](https://github.com/graalvm/graal/blob/master/truffle/docs/TCK.md) based on the org.graalvm.polyglot API to test a language inter-operability. To test the language inter-operability implement the [LanguageProvider](http://www.graalvm.org/truffle/javadoc/org/graalvm/polyglot/tck/LanguageProvider.html).
* Removed all deprecated API in com.oracle.truffle.api.dsl.
* New interop messages [HAS_KEYS](http://www.graalvm.org/truffle/javadoc/com/oracle/truffle/api/interop/Message.html#HAS_KEYS) and [IS_INSTANTIABLE](http://www.graalvm.org/truffle/javadoc/com/oracle/truffle/api/interop/Message.html#IS_INSTANTIABLE) added, with the appropriate foreign access methods [ForeignAccess.sendHasKeys](http://www.graalvm.org/truffle/javadoc/com/oracle/truffle/api/interop/ForeignAccess.html#sendHasKeys-com.oracle.truffle.api.nodes.Node-com.oracle.truffle.api.interop.TruffleObject-) and [ForeignAccess.sendIsInstantiable](http://www.graalvm.org/truffle/javadoc/com/oracle/truffle/api/interop/ForeignAccess.html#sendIsInstantiable-com.oracle.truffle.api.nodes.Node-com.oracle.truffle.api.interop.TruffleObject-).
* New interop foreign access factory [ForeignAccess.StandardFactory](http://www.graalvm.org/truffle/javadoc/com/oracle/truffle/api/interop/ForeignAccess.StandardFactory.html) replaces the version-specific factories, the deprecated ForeignAccess.Factory10 and ForeignAccess.Factory18 were removed, ForeignAccess.Factory26 was deprecated.
* [@MessageResolution](http://www.graalvm.org/truffle/javadoc/com/oracle/truffle/api/interop/MessageResolution.html) automatically applies default value to boolean HAS/IS messages depending on presence of message handlers of corresponding messages.
* Added instrumentation API for listening on contexts and threads changes: [Instrumenter.attachContextsListener](http://www.graalvm.org/truffle/javadoc/com/oracle/truffle/api/instrumentation/Instrumenter.html#attachContextsListener-T-boolean-), [ContextsListener](http://www.graalvm.org/truffle/javadoc/com/oracle/truffle/api/instrumentation/ContextsListener.html), [Instrumenter.attachThreadsListener](http://www.graalvm.org/truffle/javadoc/com/oracle/truffle/api/instrumentation/Instrumenter.html#attachThreadsListener-T-boolean-) and [ThreadsListener](http://www.graalvm.org/truffle/javadoc/com/oracle/truffle/api/instrumentation/ThreadsListener.html).
* Added debugger representation of a context [DebugContext](http://www.graalvm.org/truffle/javadoc/com/oracle/truffle/api/debug/DebugContext.html) and API for listening on contexts and threads changes: [DebuggerSession.setContextsListener](http://www.graalvm.org/truffle/javadoc/com/oracle/truffle/api/debug/DebuggerSession.html#setContextsListener-com.oracle.truffle.api.debug.DebugContextsListener-boolean-), [DebugContextsListener](http://www.graalvm.org/truffle/javadoc/com/oracle/truffle/api/debug/DebugContextsListener.html), [DebuggerSession.setThreadsListener](http://www.graalvm.org/truffle/javadoc/com/oracle/truffle/api/debug/DebuggerSession.html#setThreadsListener-com.oracle.truffle.api.debug.DebugThreadsListener-boolean-) and [DebugThreadsListener](http://www.graalvm.org/truffle/javadoc/com/oracle/truffle/api/debug/DebugThreadsListener.html).
* Added [TruffleContext.getParent](http://www.graalvm.org/truffle/javadoc/com/oracle/truffle/api/TruffleContext.html#getParent--) to provide the hierarchy of inner contexts.
* Added [TruffleLanguage.Env.getContext](http://www.graalvm.org/truffle/javadoc/com/oracle/truffle/api/TruffleLanguage.Env.html#getContext--) for use by language implementations to obtain the environment's polyglot context.

## Version 0.29

* [SourceSectionFilter.Builder.includeInternal](http://www.graalvm.org/truffle/javadoc/com/oracle/truffle/api/instrumentation/SourceSectionFilter.Builder.html#includeInternal-boolean-) added to be able to exclude internal code from instrumentation.
* Debugger step filtering is extended with [include of internal code](http://www.graalvm.org/truffle/javadoc/com/oracle/truffle/api/debug/SuspensionFilter.Builder.html#includeInternal-boolean-) and [source filter](http://www.graalvm.org/truffle/javadoc/com/oracle/truffle/api/debug/SuspensionFilter.Builder.html#sourceIs-java.util.function.Predicate-). By default, debugger now does not step into internal code, unless a step filter that is set to include internal code is applied.
* [DebugScope.getSourceSection](http://www.graalvm.org/truffle/javadoc/com/oracle/truffle/api/debug/DebugScope.html#getSourceSection--) added to provide source section of a scope.

## Version 0.28
4-Oct-2017

* Truffle languages may support [access](http://www.graalvm.org/truffle/javadoc/com/oracle/truffle/api/TruffleLanguage.html#isThreadAccessAllowed-java.lang.Thread-boolean-) to contexts from multiple threads at the same time. By default the language supports only single-threaded access.
* Languages now need to use the language environment to [create](http://www.graalvm.org/truffle/javadoc/com/oracle/truffle/api/TruffleLanguage.Env.html#createThread-java.lang.Runnable-) new threads for a context. Creating Threads using the java.lang.Thread constructor is no longer allowed and will be blocked in the next release.
* Added `JavaInterop.isJavaObject(Object)` method overload.
* Deprecated helper methods in `JavaInterop`: `isNull`, `isArray`, `isBoxed`, `unbox`, `getKeyInfo`. [ForeignAccess](http://www.graalvm.org/truffle/javadoc/com/oracle/truffle/api/interop/ForeignAccess.html) already provides equivalent methods: `sendIsNull`, `sendIsArray`, `sendIsBoxed`, `sendUnbox`, `sendKeyInfo`, respectively.
* Deprecated all String based API in Source and SourceSection and replaced it with CharSequence based APIs. Automated migration with Jackpot rules is available (run `mx jackpot --apply`).
* Added [Source.Builder.language](http://www.graalvm.org/truffle/javadoc/com/oracle/truffle/api/source/Source.Builder.html#language-java.lang.String-) and [Source.getLanguage](http://www.graalvm.org/truffle/javadoc/com/oracle/truffle/api/source/Source.html#getLanguage--) to be able to set/get source langauge in addition to MIME type.
* Added the [inCompilationRoot](http://www.graalvm.org/truffle/javadoc/com/oracle/truffle/api/CompilerDirectives.html#inCompilationRoot--) compiler directive.
* Deprecated TruffleBoundary#throwsControlFlowException and introduced TruffleBoundary#transferToInterpreterOnException.

## Version 0.27
16-Aug-2017

* The Truffle API now depends on the Graal SDK jar to also be on the classpath.
* Added an implementation of org.graalvm.polyglot API in Truffle.
* API classes in com.oracle.truffe.api.vm package will soon be deprecated. Use the org.graalvm.polyglot API instead.
* Added [SourceSectionFilter.Builder](http://www.graalvm.org/truffle/javadoc/com/oracle/truffle/api/instrumentation/SourceSectionFilter.Builderhtml).`rootNameIs(Predicate<String>)` to filter for source sections based on the name of the RootNode.
* Added [AllocationReporter](http://www.graalvm.org/truffle/javadoc/com/oracle/truffle/api/instrumentation/AllocationReporter.html) as a service for guest languages to report allocation of guest language values.
* Added [Instrumenter.attachAllocationListener](http://www.graalvm.org/truffle/javadoc/com/oracle/truffle/api/instrumentation/Instrumenter.html#attachAllocationListener-com.oracle.truffle.api.instrumentation.AllocationEventFilter-T-), [AllocationEventFilter](http://www.graalvm.org/truffle/javadoc/com/oracle/truffle/api/instrumentation/AllocationEventFilter.html), [AllocationListener](http://www.graalvm.org/truffle/javadoc/com/oracle/truffle/api/instrumentation/AllocationListener.html) and [AllocationEvent](http://www.graalvm.org/truffle/javadoc/com/oracle/truffle/api/instrumentation/AllocationEvent.html) for profilers to be able to track creation and size of guest language values.
* Added [RootNode.getCurrentContext](http://www.graalvm.org/truffle/javadoc/com/oracle/truffle/api/nodes/RootNode.html), [TruffleLanguage.getCurrentLanguage(Class)](http://www.graalvm.org/truffle/javadoc/com/oracle/truffle/api/TruffleLanguage.html), [TruffleLanguage.getCurrentContext(Class)](http://www.graalvm.org/truffle/javadoc/com/oracle/truffle/api/TruffleLanguage.html) to allow static lookups of the language and context.
* Added an id property to [TruffleLanguage.Registration](http://www.graalvm.org/truffle/javadoc/com/oracle/truffle/api/TruffleLanguage.Registration#id) to specify a unique identifier for each language. If not specified getName().toLowerCase() will be used. The registration id will be mandatory in future releases.
* Added an internal property to [TruffleLanguage.Registration](http://www.graalvm.org/truffle/javadoc/com/oracle/truffle/api/TruffleLanguage.Registration#internal) to specify whether a language is intended for internal use only. For example the Truffle Native Function Interface is a language that should be used from other languages only.
* Added an internal property to [TruffleInstrument.Registration](http://www.graalvm.org/truffle/javadoc/com/oracle/truffle/api/instrumentation/TruffleInstrument.Registration#internal) to specify whether a internal is intended for internal use by other instruments or languages only.
* Added the ability to describe options for languages and instruments using [TruffleLanguage.getOptionDescriptors()](http://www.graalvm.org/truffle/javadoc/com/oracle/truffle/api/TruffleLanguage.html) and [TruffleInstrument.getOptionDescriptors](http://www.graalvm.org/truffle/javadoc/com/oracle/truffle/api/instrumentation/TruffleInstrument.html). User provided options are available to the language using TruffleLanguage.Env.getOptions() and TruffleInstrument.Env.getOptions().
* Added JavaInterop.isJavaObject(TruffleObject) and JavaInterop.asJavaObject(TruffleObject) to check and convert back to host language object from a TruffleObject.
* Added [TruffleException](http://www.graalvm.org/truffle/javadoc/com/oracle/truffle/api/TruffleException.html) to allow languages to throw standardized error information.
* [Guest language stack traces](http://www.graalvm.org/truffle/javadoc/com/oracle/truffle/api/TruffleStackTraceElement.html) are now collected automatically for each exception thrown and passed through a CallTarget.
* Added RootNode.isInternal to indicate if a RootNode is considered internal and should not be shown to the guest language programmer.
* Added TruffleLanguage.lookupSymbol to be implemented by languages to support language agnostic lookups in the top-most scope.
* Added TruffleLanguage.Env.getApplicationArguments() to access application arguments specified by the user.
* Added [@Option](http://www.graalvm.org/truffle/javadoc/com/oracle/truffle/api/Option.html) annotation to allow simple declaration of options in TruffleLanguage or TruffleInstrument subclasses.
* Added [TruffleLanguage.RunWithPolyglotRule](http://www.graalvm.org/truffle/javadoc/com/oracle/truffle/tck/TruffleRunner.RunWithPolyglotRule.html) JUnit rule to allow running unit tests in the context of a polyglot engine.
* Added implementationName property to [TruffleLanguage.Registration](http://www.graalvm.org/truffle/javadoc/com/oracle/truffle/api/TruffleLanguage.Registration#implementationName) to specify a human readable name of the language implementation name.
* Added TruffleLanguage.Env.lookupSymbol(String) to be used by other languages to support language lookups in their top-most scope.
* Added TruffleLanguage.Env.lookupHostSymbol(String) to be used by other languages to support language lookups from the host language.
* Added TruffleLanguage.Env.isHostLookupAllowed() to find out whether host lookup is generally allowed.
* Added Node#notifyInserted(Node) to notify the instrumentation framework about changes in the AST after the first execution.
* Added TruffleLanguage.Env.newContextBuilder() that allows guest languages to create inner language contexts/environments by returning TruffleContext instances.
* Added a concept of breakpoints shared accross sessions, associated with Debugger instance: [Debugger.install](http://www.graalvm.org/truffle/javadoc/com/oracle/truffle/api/debug/Debugger.html#install-com.oracle.truffle.api.debug.Breakpoint-), [Debugger.getBreakpoints](http://www.graalvm.org/truffle/javadoc/com/oracle/truffle/api/debug/Debugger.html#getBreakpoints--) and a possibility to listen on breakpoints changes: [Debugger.PROPERTY_BREAKPOINTS](http://www.graalvm.org/truffle/javadoc/com/oracle/truffle/api/debug/Debugger.html#PROPERTY_BREAKPOINTS), [Debugger.addPropertyChangeListener](http://www.graalvm.org/truffle/javadoc/com/oracle/truffle/api/debug/Debugger.html#addPropertyChangeListener-java.beans.PropertyChangeListener-) and [Debugger.removePropertyChangeListener](http://www.graalvm.org/truffle/javadoc/com/oracle/truffle/api/debug/Debugger.html#removePropertyChangeListener-java.beans.PropertyChangeListener-). [Breakpoint.isModifiable](http://www.graalvm.org/truffle/javadoc/com/oracle/truffle/api/debug/Breakpoint.html#isModifiable--) added to be able to distinguish the shared read-only copy of installed Breakpoints.
* [TruffleInstrument.Env.getLanguages()](http://www.graalvm.org/truffle/javadoc/com/oracle/truffle/api/instrumentation/TruffleInstrument.Env.html#getLanguages--) returns languages by their IDs instead of MIME types when the new polyglot API is used.
* Deprecated [ExactMath.addExact(int, int)](http://www.graalvm.org/truffle/javadoc/com/oracle/truffle/api/ExactMath.html#addExact-int-int-), [ExactMath.addExact(long, long)](http://www.graalvm.org/truffle/javadoc/com/oracle/truffle/api/ExactMath.html#addExact-long-long-), [ExactMath.subtractExact(int, int)](http://www.graalvm.org/truffle/javadoc/com/oracle/truffle/api/ExactMath.html#subtractExact-int-int-), [ExactMath.subtractExact(long, long)](http://www.graalvm.org/truffle/javadoc/com/oracle/truffle/api/ExactMath.html#subtractExact-long-long-), [ExactMath.multiplyExact(int, int)](http://www.graalvm.org/truffle/javadoc/com/oracle/truffle/api/ExactMath.html#multiplyExact-int-int-), [ExactMath.multiplyExact(long, long)](http://www.graalvm.org/truffle/javadoc/com/oracle/truffle/api/ExactMath.html#multiplyExact-long-long-). Users can replace these with java.lang.Math utilities of same method names.

## Version 0.26
18-May-2017

* Language can provide additional services and instruments can [look them up](http://www.graalvm.org/truffle/javadoc/com/oracle/truffle/api/instrumentation/TruffleInstrument.Env.html#lookup).
* Renamed `DebugValue.isWriteable` to [DebugValue.isWritable](http://www.graalvm.org/truffle/javadoc/com/oracle/truffle/api/debug/DebugValue.html#isWritable--) to fix spelling.
* [Breakpoint.setCondition](http://www.graalvm.org/truffle/javadoc/com/oracle/truffle/api/debug/Breakpoint.html#setCondition-java.lang.String-) does not throw the IOException any more.
* Added new message [Message.KEY_INFO](http://www.graalvm.org/truffle/javadoc/com/oracle/truffle/api/interop/Message.html#KEY_INFO), and an argument to [Message.KEYS](http://www.graalvm.org/truffle/javadoc/com/oracle/truffle/api/interop/Message.html#KEYS) specifying whether internal keys should be provided. The appropriate foreign access [ForeignAccess.sendKeyInfo](http://www.graalvm.org/truffle/javadoc/com/oracle/truffle/api/interop/ForeignAccess.html#sendKeyInfo-com.oracle.truffle.api.nodes.Node-com.oracle.truffle.api.interop.TruffleObject-java.lang.Object-), [ForeignAccess.sendKeys](http://www.graalvm.org/truffle/javadoc/com/oracle/truffle/api/interop/ForeignAccess.html#sendKeys-com.oracle.truffle.api.nodes.Node-com.oracle.truffle.api.interop.TruffleObject-boolean-) and a new factory [ForeignAccess.Factory26](http://www.graalvm.org/truffle/javadoc/com/oracle/truffle/api/interop/ForeignAccess.Factory26.html).
* A new [KeyInfo](http://www.graalvm.org/truffle/javadoc/com/oracle/truffle/api/interop/KeyInfo.html) utility class added to help with dealing with bit flags.
* Added new Java interop utility methods: [JavaInterop.getKeyInfo](http://www.graalvm.org/truffle/javadoc/com/oracle/truffle/api/interop/java/JavaInterop.html#getKeyInfo-com.oracle.truffle.api.interop.TruffleObject-java.lang.Object-) and [JavaInterop.getMapView](http://www.graalvm.org/truffle/javadoc/com/oracle/truffle/api/interop/java/JavaInterop.html#getMapView-java.util.Map-boolean-).
* Added [metadata](http://www.graalvm.org/truffle/javadoc/com/oracle/truffle/api/metadata/package-summary.html) package, intended for APIs related to guest language structure and consumed by tools.
* Added [ScopeProvider](http://www.graalvm.org/truffle/javadoc/com/oracle/truffle/api/metadata/ScopeProvider.html) to provide a hierarchy of scopes enclosing the given node. The scopes are expected to contain variables valid at the associated node.
* Added [Scope](http://www.graalvm.org/truffle/javadoc/com/oracle/truffle/api/metadata/Scope.html) for instruments to get a list of scopes enclosing the given node. The scopes contain variables valid at the provided node.
* Added [DebugScope](http://www.graalvm.org/truffle/javadoc/com/oracle/truffle/api/debug/DebugScope.html), [DebugStackFrame.getScope](http://www.graalvm.org/truffle/javadoc/com/oracle/truffle/api/debug/DebugStackFrame.html#getScope--) and [DebugValue.getScope](http://www.graalvm.org/truffle/javadoc/com/oracle/truffle/api/debug/DebugValue.html#getScope--) to allow debuggers to retrieve the scope information and associated variables.
* Deprecated [DebugStackFrame.iterator](http://www.graalvm.org/truffle/javadoc/com/oracle/truffle/api/debug/DebugStackFrame.html) and [DebugStackFrame.getValue](http://www.graalvm.org/truffle/javadoc/com/oracle/truffle/api/debug/DebugStackFrame.html), [DebugStackFrame.getScope](http://www.graalvm.org/truffle/javadoc/com/oracle/truffle/api/debug/DebugStackFrame.html#getScope--) is to be used instead.
* Added [Cached.dimensions()](http://www.graalvm.org/truffle/javadoc/com/oracle/truffle/api/dsl/Cached.html) to specify compilation finalness of cached arrays.
* [SuspendedEvent.prepareStepOut](http://www.graalvm.org/truffle/javadoc/com/oracle/truffle/api/debug/SuspendedEvent.html#prepareStepOut-int-) has a `stepCount` argument for consistency with other prepare methods. The no-argument method is deprecated.
* Multiple calls to `SuspendedEvent.prepare*()` methods accumulate the requests to create a composed action. This allows creation of debugging meta-actions.
* [JavaInterop.toJavaClass](http://www.graalvm.org/truffle/javadoc/com/oracle/truffle/api/interop/java/JavaInterop.html#toJavaClass) can find proper Java class for a wrapped object
* Added environment methods TruffleLanguage.Env.getLanguages(), TruffleLanguage.Env.getInstruments(), TruffleInstrument.Env.getLanguages(), TruffleInstrument.Env.getInstruments() that allows languages or instruments to inspect some basic information about other installed languages or instruments.
* Added lookup methods TruffleLanguage.Env.lookup(LanguageInfo, Class), TruffleLanguage.Env.lookup(InstrumentInfo, Class), TruffleInstrument.Env.lookup(LanguageInfo, Class) and TruffleInstrument.Env.lookup(InstrumentInfo, Class) that allows the exchange of services between instruments and languages.
* Added [EventContext.isLanguageContextInitialized](http://www.graalvm.org/truffle/javadoc/com/oracle/truffle/api/instrumentation/EventContext.html#isLanguageContextInitialized--) to be able to test language context initialization in instruments.
* Added [SuspensionFilter](http://www.graalvm.org/truffle/javadoc/com/oracle/truffle/api/debug/SuspensionFilter.html) class, [DebuggerSession.setSteppingFilter](http://www.graalvm.org/truffle/javadoc/com/oracle/truffle/api/debug/DebuggerSession.html#setSteppingFilter-com.oracle.truffle.api.debug.SuspensionFilter-) and [SuspendedEvent.isLanguageContextInitialized](http://www.graalvm.org/truffle/javadoc/com/oracle/truffle/api/debug/SuspendedEvent.html#isLanguageContextInitialized--) to be able to ignore language context initialization during debugging.

## Version 0.25
3-Apr-2017

* Added [Instrumenter.attachOutConsumer](http://www.graalvm.org/truffle/javadoc/com/oracle/truffle/api/instrumentation/Instrumenter.html#attachOutConsumer-T-) and [Instrumenter.attachErrConsumer](http://www.graalvm.org/truffle/javadoc/com/oracle/truffle/api/instrumentation/Instrumenter.html#attachErrConsumer-T-) to receive output from executions run in the associated PolyglotEngine.
* [JavaInterop.asTruffleObject](http://www.graalvm.org/truffle/javadoc/com/oracle/truffle/api/interop/java/JavaInterop.html#asTruffleObject-java.lang.Object-) lists methods as keys
* Deprecated `TypedObject` interface
* Added [PolyglotRuntime](http://www.graalvm.org/truffle/javadoc/com/oracle/truffle/api/vm/PolyglotRuntime.html) for global configuration and to allow engines share resources. The runtime of a PolyglotEngine can be configured using [PolyglotEngine](http://www.graalvm.org/truffle/javadoc/com/oracle/truffle/api/vm/PolyglotEngine.html)`.newBuilder().runtime(runtime).build()`.
* The `getInstruments()` method has been moved from the [PolyglotEngine](http://www.graalvm.org/truffle/javadoc/com/oracle/truffle/api/vm/PolyglotEngine.html) to [PolyglotRuntime](http://www.graalvm.org/truffle/javadoc/com/oracle/truffle/api/vm/PolyglotRuntime.html).
* [TruffleLanguage](http://www.graalvm.org/truffle/javadoc/com/oracle/truffle/api/TruffleLanguage.html) now requires a public default constructor instead of a singleton field named INSTANCE.
* [TruffleLanguage](http://www.graalvm.org/truffle/javadoc/com/oracle/truffle/api/TruffleLanguage.html) now requires a public no argument constructor instead of a singleton field named INSTANCE.
* The [TruffleLanguage](http://www.graalvm.org/truffle/javadoc/com/oracle/truffle/api/TruffleLanguage.html) instance can now be used to share code and assumptions between engine instances. See the TruffleLanguage javadoc for details.
* Added a new constructor to [RootNode](http://www.graalvm.org/truffle/javadoc/com/oracle/truffle/api/nodes/RootNode.html) with a [TruffleLanguage](http://www.graalvm.org/truffle/javadoc/com/oracle/truffle/api/TruffleLanguage.html) instance as argument. The current constructor was deprecated.  
* Added [RootNode.getLanguage(Class)](http://www.graalvm.org/truffle/javadoc/com/oracle/truffle/api/nodes/RootNode.html) to access the current language implementation instance.
* Added [RootNode.getLanguageInfo](http://www.graalvm.org/truffle/javadoc/com/oracle/truffle/api/nodes/RootNode.html) to access public information about the associated language.
* Added [TruffleLanguage.ContextReference](http://www.graalvm.org/truffle/javadoc/com/oracle/truffle/api/TruffleLanguage.html) class and [TruffleLanguage.getContextReference](http://www.graalvm.org/truffle/javadoc/com/oracle/truffle/api/TruffleLanguage.html).
* Added [Value.getMetaObject](http://www.graalvm.org/truffle/javadoc/com/oracle/truffle/api/vm/TruffleLanguage.html) and [Value.getSouceLocation](http://www.graalvm.org/truffle/javadoc/com/oracle/truffle/api/vm/TruffleLanguage.html)
* Deprecated [RootNode.getExecutionContext](http://www.graalvm.org/truffle/javadoc/com/oracle/truffle/api/nodes/RootNode.html)
* Deprecated [TruffleLanguage.createFindContextNode](http://www.graalvm.org/truffle/javadoc/com/oracle/truffle/api/TruffleLanguage.html) and [TruffleLanguage.findContext](http://www.graalvm.org/truffle/javadoc/com/oracle/truffle/api/TruffleLanguage.html).
* Deprecated [Node.getLanguage](http://www.graalvm.org/truffle/javadoc/com/oracle/truffle/api/nodes/Node.html).
* Deprecated [MessageResolution.language](http://www.graalvm.org/truffle/javadoc/com/oracle/truffle/api/nodes/Node.html) without replacement. (jackpot rule available)
* Deprecated [ExecutionContext](http://www.graalvm.org/truffle/javadoc/com/oracle/truffle/api/ExecutionContext.html), use RootNode#getCompilerOptions().
* Added [TruffleInstrument.Registration.services()](http://www.graalvm.org/truffle/javadoc/com/oracle/truffle/api/instrumentation/TruffleInstrument.Registration#services) to support declarative registration of services
* Deprecated internal class DSLOptions. Will be removed in the next release.
* Deprecated [Shape.getData()](http://www.graalvm.org/truffle/javadoc/com/oracle/truffle/api/object/Shape.html) and [ObjectType.createShapeData(Shape)](http://www.graalvm.org/truffle/javadoc/com/oracle/truffle/api/object/ObjectType.html) without replacement.
* Added [TruffleRunner](http://www.graalvm.org/truffle/javadoc/com/oracle/truffle/tck/TruffleRunner.html) JUnit runner for unit testing Truffle compilation.

## Version 0.24
1-Mar-2017
* Added possibility to activate/deactivate breakpoints via [DebuggerSession.setBreakpointsActive](http://www.graalvm.org/truffle/javadoc/com/oracle/truffle/api/debug/DebuggerSession.html#setBreakpointsActive-boolean-) and get the active state via [DebuggerSession.isBreakpointsActive](http://www.graalvm.org/truffle/javadoc/com/oracle/truffle/api/debug/DebuggerSession.html#isBreakpointsActive--).
* Deprecated the send methods in [ForeignAccess](http://www.graalvm.org/truffle/javadoc/com/oracle/truffle/api/interop/ForeignAccess.html) and added a a new version that does not require a frame parameter. ([Jackpot](https://bitbucket.org/jlahoda/jackpot30/wiki/Home) rule for automatic migration available)
* Made [@NodeChild](http://www.graalvm.org/truffle/javadoc/com/oracle/truffle/api/dsl/NodeChild.html) and [@NodeField](http://www.graalvm.org/truffle/javadoc/com/oracle/truffle/api/dsl/NodeField.html) annotations repeatable
* Added Truffle Native Function Interface.
* Abstract deprecated methods in [NodeClass](http://www.graalvm.org/truffle/javadoc/com/oracle/truffle/api/nodes/NodeClass.html) have default implementation
* Added [RootNode.cloneUninitialized](http://www.graalvm.org/truffle/javadoc/com/oracle/truffle/api/nodes/RootNode.html) that allows an optimizing runtime to efficiently create uninitialized clones of root nodes on demand.

## Version 0.23
1-Feb-2017
* Incompatible: Removed most of deprecated APIs from the [com.oracle.truffle.api.source package](http://www.graalvm.org/truffle/javadoc/com/oracle/truffle/api/source/package-summary.html).
* Enabled the new flat generated code layout for Truffle DSL as default. To use it just recompile your guest language with latest Truffle annotation processor. The new layout uses a bitset to encode the states of specializations instead of using a node chain for efficiency. The number of specializations per operation is now limited to 127 (with no implicit casts used). All changes in the new layout are expected to be compatible with the old layout. The optimization strategy for implicit casts and fallback handlers changed and might produce different peak performance results.
* Deprecated the frame argument for [IndirectCallNode](http://www.graalvm.org/truffle/javadoc/com/oracle/truffle/api/nodes/IndirectCallNode.html) and [DirectCallNode](http://www.graalvm.org/truffle/javadoc/com/oracle/truffle/api/nodes/DirectCallNode.html). The frame argument is no longer required.
* Deprecated [FrameInstance](http://www.graalvm.org/truffle/javadoc/com/oracle/truffle/api/frame/FrameInstance.html).getFrame(FrameAccess, boolean). Usages need to be replaced by FrameInstance.getFrame(FrameAccess). The slowPath parameter was removed without replacement.
* Deprecated FrameAccess.NONE without replacement.
* [FrameInstance](http://www.graalvm.org/truffle/javadoc/com/oracle/truffle/api/frame/FrameInstance.html).getFrame now throws an AssertionError if a local variable of a frame was written in READ_ONLY frame access mode.

## Version 0.22
13-Jan-2017
* [TruffleLanguage.isVisible](http://www.graalvm.org/truffle/javadoc/com/oracle/truffle/api/TruffleLanguage.html#isVisible-C-java.lang.Object-) allows languages to control printing of values in interactive environments
* [PolyglotEngine](http://www.graalvm.org/truffle/javadoc/com/oracle/truffle/api/vm/PolyglotEngine.html)`.findGlobalSymbols` that returns `Iterable`
* [TruffleLanguage](http://www.graalvm.org/truffle/javadoc/com/oracle/truffle/api/TruffleLanguage.html)`.importSymbols` that returns `Iterable`
* [RootNode.setCallTarget](http://www.graalvm.org/truffle/javadoc/com/oracle/truffle/api/nodes/RootNode.html#setCallTarget-com.oracle.truffle.api.RootCallTarget-) is deprecated
* Generic parsing method [TruffleLanguage](http://www.graalvm.org/truffle/javadoc/com/oracle/truffle/api/TruffleLanguage.html).`parse(`[ParsingRequest](http://www.graalvm.org/truffle/javadoc/com/oracle/truffle/api/TruffleLanguage.ParsingRequest.html) `)` replaces now deprecated multi-argument `parse` method.
* Added [TruffleLanguage.findMetaObject](http://www.graalvm.org/truffle/javadoc/com/oracle/truffle/api/TruffleLanguage.html#findMetaObject-C-java.lang.Object-) and [DebugValue.getMetaObject](http://www.graalvm.org/truffle/javadoc/com/oracle/truffle/api/debug/DebugValue.html#getMetaObject--) to retrieve a meta-object of a value.
* Added [TruffleLanguage.findSourceLocation](http://www.graalvm.org/truffle/javadoc/com/oracle/truffle/api/TruffleLanguage.html#findSourceLocation-C-java.lang.Object-) and [DebugValue.getSourceLocation](http://www.graalvm.org/truffle/javadoc/com/oracle/truffle/api/debug/DebugValue.html#getSourceLocation--) to retrieve a source section where a value is declared.
* Added [TruffleLanguage.Registration.interactive()](http://www.graalvm.org/truffle/javadoc/com/oracle/truffle/api/TruffleLanguage.Registration.html#interactive--) and [PolyglotEngine.Language.isInteractive()](http://www.graalvm.org/truffle/javadoc/com/oracle/truffle/api/vm/PolyglotEngine.Language.html#isInteractive--) to inform about language interactive capability
* Deprecated the @[Specialization](http://www.graalvm.org/truffle/javadoc/com/oracle/truffle/api/dsl/Specialization.html) contains attribute and renamed it to replaces.
* Deprecated @[ShortCircuit](http://www.graalvm.org/truffle/javadoc/com/oracle/truffle/api/dsl/ShortCircuit.html) DSL annotation without replacement. It is recommended to implement short circuit nodes manually without using the DSL.
* Added Truffle DSL [introspection API](http://www.graalvm.org/truffle/javadoc/com/oracle/truffle/api/dsl/Introspection.html) that provides runtime information for specialization activation and cached data.

## Version 0.21
6-Dec-2016
* Added [Source.isInteractive()](http://www.graalvm.org/truffle/javadoc/com/oracle/truffle/api/source/Source.html#isInteractive--) to inform languages of a possibility to use polyglot engine streams during execution.
* Unavailable [SourceSection](http://www.graalvm.org/truffle/javadoc/com/oracle/truffle/api/source/SourceSection.html)s created by different calls to createUnavailableSection() are no longer equals(). This means builtins can share a single Source and call createUnavailableSection() for each builtin to be considered different in instrumentation.

## Version 0.20
23-Nov-2016
* Deprecated [Node.getAtomicLock()](http://www.graalvm.org/truffle/javadoc/com/oracle/truffle/api/nodes/Node.html#getAtomicLock--) and replaced it with Node.getLock() which returns a Lock.
* Switching the source and target levels to 1.8
* Significant improvements in Java/Truffle interop

## Version 0.19
27-Oct-2016
* New helper methods in [JavaInterop](http://www.graalvm.org/truffle/javadoc/com/oracle/truffle/api/interop/java/JavaInterop.html): `isArray`, `isBoxed`, `isNull`, `isPrimitive`, `unbox`, `asTruffleValue`.
* Relaxed the restrictions for calling methods on [SuspendedEvent](http://www.graalvm.org/truffle/javadoc/com/oracle/truffle/api/debug/SuspendedEvent.html) and [DebugStackFrame](http://www.graalvm.org/truffle/javadoc/com/oracle/truffle/api/debug/DebugStackFrame.html) from other threads than the execution thread. Please see the javadoc of the individual methods for details.

## Version 0.18
1-Oct-2016
* Added [Instrumenter](http://www.graalvm.org/truffle/javadoc/com/oracle/truffle/api/instrumentation/Instrumenter.html).querySourceSections(SourceSectionFilter) to get a filtered list of loaded instances.
* Added [SourceSectionFilter](http://www.graalvm.org/truffle/javadoc/com/oracle/truffle/api/instrumentation/SourceSectionFilter.html).ANY, which always matches.
* Added [Message.KEYS](http://www.graalvm.org/truffle/javadoc/com/oracle/truffle/api/interop/Message.html#KEYS) to let languages enumerate properties of its objects
* Deprecated [LineLocation](http://www.graalvm.org/truffle/javadoc/com/oracle/truffle/api/source/LineLocation.html), [SourceSection](http://www.graalvm.org/truffle/javadoc/com/oracle/truffle/api/source/SourceSection.html).getLineLocation(), [Source](http://www.graalvm.org/truffle/javadoc/com/oracle/truffle/api/source/Source.html).createLineLocation(int) without replacement.
* Deprecated [SourceSection](http://www.graalvm.org/truffle/javadoc/com/oracle/truffle/api/source/SourceSection.html).getShortDescription(); users can replace uses with their own formatting code.
* Deprecated [SourceSection](http://www.graalvm.org/truffle/javadoc/com/oracle/truffle/api/source/SourceSection.html).createUnavailable(String, String) and replaced it with.
* Added [Source](http://www.graalvm.org/truffle/javadoc/com/oracle/truffle/api/source/Source.html).createUnavailableSection(), [SourceSection](http://www.graalvm.org/truffle/javadoc/com/oracle/truffle/api/source/SourceSection.html).isAvailable() to find out whether a source section is available.
* [SourceSection](http://www.graalvm.org/truffle/javadoc/com/oracle/truffle/api/source/SourceSection.html).createSourceSection(int,int) now only throws IllegalArgumentExceptions if indices that are out of bounds with the source only when assertions (-ea) are enabled.
* Deprecated [Source](http://www.graalvm.org/truffle/javadoc/com/oracle/truffle/api/source/Source.html).createSection(int, int, int, int)

## Version 0.17
1-Sep-2016

#### Removals, Deprecations and Breaking Changes

* This release removes many deprecated APIs and is thus slightly incompatible
  * Remove deprecated instrumentation API package `com.oracle.truffle.api.instrument` and all its classes.
  * Remove deprecated API method [TruffleLanguage](http://www.graalvm.org/truffle/javadoc/com/oracle/truffle/api/TruffleLanguage.html)`.isInstrumentable(Node)`, `TruffleLanguage.getVisualizer()`, `TruffleLanguage.createWrapperNode()`, `TruffleLanguage.Env.instrumenter()`, `RootNode.applyInstrumentation()`
  * Remove deprecated API [Debugger](http://www.graalvm.org/truffle/javadoc/com/oracle/truffle/api/debug/Debugger.html)`.setTagBreakpoint`
  * Remove deprecated API [RootNode](http://www.graalvm.org/truffle/javadoc/com/oracle/truffle/api/nodes/RootNode.html)`.applyInstrumentation`
  * Remove deprecated tagging API in [SourceSection](http://www.graalvm.org/truffle/javadoc/com/oracle/truffle/api/source/SourceSection.html) and [Source](http://www.graalvm.org/truffle/javadoc/com/oracle/truffle/api/source/Source.html).

* [PolyglotEngine](http://www.graalvm.org/truffle/javadoc/com/oracle/truffle/api/vm/PolyglotEngine.html)
`eval` method and few similar ones no longer declare `throws IOException`.
The I/O now only occurs when operating with [Source](http://www.graalvm.org/truffle/javadoc/com/oracle/truffle/api/source/Source.html).
The evaluation of already loaded sources doesn't need to perform any I/O operations and
thus it makes little sense to require callers to handle the `IOException`.
This change is binary compatible, yet it is source *incompatible* change.
You may need to [adjust your sources](https://github.com/graalvm/fastr/commit/09ab156925d24bd28837907cc2ad336679afc7a2)
to compile.
* Deprecate support for the "identifier" associated with each [SourceSection](http://www.graalvm.org/truffle/javadoc/com/oracle/truffle/api/source/SourceSection.html)
* Deprecated `PolyglotEngine.Builder.onEvent(EventConsumer)` and class `EventConsumer`, debugger events are now dispatched using the `DebuggerSession`.
* [@Fallback](http://www.graalvm.org/truffle/javadoc/com/oracle/truffle/api/dsl/Fallback.html) does not support type specialized arguments anymore.

#### Additions

* All debugging APIs are now thread-safe and can be used from other threads.
* Changed the debugging API to a session based model.
  * Added [Debugger](http://www.graalvm.org/truffle/javadoc/com/oracle/truffle/api/debug/Debugger.html)`.find(TruffleLanguage.Env)` to lookup the debugger when inside a guest language implementation.
  * Added [Debugger](http://www.graalvm.org/truffle/javadoc/com/oracle/truffle/api/debug/Debugger.html)`.startSession(SuspendedCallback)` to start a new debugging session using a SuspendedCallback as replacement for `ExecutionEvent.prepareStepInto()`.
  * Added class [DebuggerSession](http://www.graalvm.org/truffle/javadoc/com/oracle/truffle/api/debug/DebuggerSession.html) which represents a debugger session where breakpoints can be installed and the execution can be suspended and resumed.
  * Added [Breakpoint](http://www.graalvm.org/truffle/javadoc/com/oracle/truffle/api/debug/Breakpoint.html)`.newBuilder` methods to create a new breakpoint using the builder pattern based on Source, URI or SourceSections.
  * Added [Breakpoint](http://www.graalvm.org/truffle/javadoc/com/oracle/truffle/api/debug/Breakpoint.html)`.isResolved()` to find out whether the source location of a breakpoint is loaded by the guest language.
  * Added [Breakpoint](http://www.graalvm.org/truffle/javadoc/com/oracle/truffle/api/debug/Breakpoint.html)`.isDisposed()` to find out whether a breakpoint is disposed.
  * Added [SuspendedEvent](http://www.graalvm.org/truffle/javadoc/com/oracle/truffle/api/debug/SuspendedEvent.html)`.getReturnValue()` to get return values of calls during debugging.
  * Added [SuspendedEvent](http://www.graalvm.org/truffle/javadoc/com/oracle/truffle/api/debug/SuspendedEvent.html)`.getBreakpoints()` to return the breakpoints that hit for a suspended event.
  * Added [SuspendedEvent](http://www.graalvm.org/truffle/javadoc/com/oracle/truffle/api/debug/SuspendedEvent.html)`.getStackFrames()` to return all guest language stack frames.
  * Added [SuspendedEvent](http://www.graalvm.org/truffle/javadoc/com/oracle/truffle/api/debug/SuspendedEvent.html)`.getTopStackFrame()` to return the topmost stack frame.
  * Added [SuspendedEvent](http://www.graalvm.org/truffle/javadoc/com/oracle/truffle/api/debug/SuspendedEvent.html)`.getSourceSection()` to return the current guest language execution location
  * Added [SuspendedEvent](http://www.graalvm.org/truffle/javadoc/com/oracle/truffle/api/debug/SuspendedEvent.html)`.getSourceSections()` to return all guest language execution locations of the current method in the AST.
  * Added class [DebugStackFrame](http://www.graalvm.org/truffle/javadoc/com/oracle/truffle/api/debug/DebugStackFrame.html) which represents a guest language stack frame. Allows to get values from the current stack frame, access stack values and evaluate inline expressions.
  * Added class [DebugValue](http://www.graalvm.org/truffle/javadoc/com/oracle/truffle/api/debug/DebugValue.html) which represents a value on a stack frame or the result of an evaluated expression.
  * Added class [DebuggerTester](http://www.graalvm.org/truffle/javadoc/com/oracle/truffle/api/debug/DebuggerTester.html) which represents a utility for testing guest language debugger support more easily.
  * Deprecated [Breakpoint](http://www.graalvm.org/truffle/javadoc/com/oracle/truffle/api/debug/Breakpoint.html)`.getCondition()` and replaced it with [Breakpoint](http://www.graalvm.org/truffle/javadoc/com/oracle/truffle/api/debug/Breakpoint.html)`.getConditionExpression()` to return a String instead of a Source object.
  * Deprecated [Breakpoint](http://www.graalvm.org/truffle/javadoc/com/oracle/truffle/api/debug/Breakpoint.html)`.setCondition(String)` and replaced it with [Breakpoint](http://www.graalvm.org/truffle/javadoc/com/oracle/truffle/api/debug/Breakpoint.html)`.setConditionExpression(String)` to avoid throwing IOException.
  * Deprecated class `ExecutionEvent` and replaced it with [Debugger](http://www.graalvm.org/truffle/javadoc/com/oracle/truffle/api/debug/Debugger.html)`.startSession(SuspendedCallback)`
  * Deprecated [Debugger](http://www.graalvm.org/truffle/javadoc/com/oracle/truffle/api/debug/Debugger.html) methods setLineBreakpoint, getBreakpoints, pause. Replacements are available in the DebuggerSession class
  * Deprecated [Breakpoint](http://www.graalvm.org/truffle/javadoc/com/oracle/truffle/api/debug/Breakpoint.html)`.getState()` to be replaced with [Breakpoint](http://www.graalvm.org/truffle/javadoc/com/oracle/truffle/api/debug/Breakpoint.html)isResolved(), [Breakpoint](http://www.graalvm.org/truffle/javadoc/com/oracle/truffle/api/debug/Breakpoint.html)isDisposed() and [Breakpoint](http://www.graalvm.org/truffle/javadoc/com/oracle/truffle/api/debug/Breakpoint.html)`.isEnabled()`.
  * Deprecated [SuspendedEvent](http://www.graalvm.org/truffle/javadoc/com/oracle/truffle/api/debug/SuspendedEvent.html)`.getNode()` and [SuspendedEvent](http://www.graalvm.org/truffle/javadoc/com/oracle/truffle/api/debug/SuspendedEvent.html).getFrame() without direct replacement.
  * Deprecated [SuspendedEvent](http://www.graalvm.org/truffle/javadoc/com/oracle/truffle/api/debug/SuspendedEvent.html)`.getRecentWarnings()` and replaced it with [SuspendedEvent](http://www.graalvm.org/truffle/javadoc/com/oracle/truffle/api/debug/SuspendedEvent.html).getBreakpointConditionException(Breakpoint)
  * Deprecated [SuspendedEvent](http://www.graalvm.org/truffle/javadoc/com/oracle/truffle/api/debug/SuspendedEvent.html)`.eval` and replaced it with `DebugStackFrame.eval(String)`
  * Deprecated [SuspendedEvent](http://www.graalvm.org/truffle/javadoc/com/oracle/truffle/api/debug/SuspendedEvent.html)`.getStack()` and replaced it with [SuspendedEvent](http://www.graalvm.org/truffle/javadoc/com/oracle/truffle/api/debug/SuspendedEvent.html).getStackFrames()
  * Deprecated [SuspendedEvent](http://www.graalvm.org/truffle/javadoc/com/oracle/truffle/api/debug/SuspendedEvent.html)`.toString(Object, FrameInstance)` and replaced it with `DebugValue.as(String.class)`.

* [TruffleLanguage.createContext](http://www.graalvm.org/truffle/javadoc/com/oracle/truffle/api/TruffleLanguage.html#createContext-com.oracle.truffle.api.TruffleLanguage.Env-)
supports [post initialization callback](http://www.graalvm.org/truffle/javadoc/com/oracle/truffle/api/TruffleLanguage.html#initializeContext-C-)
* Added [SourceSectionFilter.Builder](http://www.graalvm.org/truffle/javadoc/com/oracle/truffle/api/instrumentation/SourceSectionFilter.Builderhtml).`sourceIs(SourcePredicate)` to filter for source sections with a custom source predicate.
* Added [TruffleInstrument.Env](http://www.graalvm.org/truffle/javadoc/com/oracle/truffle/api/instrumentation/TruffleInstrument.Env.html).`isEngineRoot(RootNode)` to find out where the context of the current evaluation ends when looking up the guest language stack trace with `TruffleRuntime.iterateFrames()`.
* Added [TruffleInstrument.Env](http://www.graalvm.org/truffle/javadoc/com/oracle/truffle/api/instrumentation/TruffleInstrument.Env.html).`toString(Node, Object)` to allow string conversions for objects given a Node to identify the guest language.
* Added [EventContext](http://www.graalvm.org/truffle/javadoc/com/oracle/truffle/api/instrumentation/EventContext.html).`lookupExecutionEventNode(EventBinding)` to lookup other execution event nodes using the binding at a source location.
* Added [Node.getAtomicLock()](http://www.graalvm.org/truffle/javadoc/com/oracle/truffle/api/nodes/Node.html#getAtomicLock--) to allow atomic updates that avoid creating a closure.

## Version 0.16
* [Layout](http://www.graalvm.org/truffle/javadoc/com/oracle/truffle/api/object/dsl/Layout.html)
  now accepts an alternative way to construct an object with the `build` method instead of `create`.
* [TruffleTCK](http://www.graalvm.org/truffle/javadoc/com/oracle/truffle/tck/TruffleTCK.html) tests simple operation on foreign objects. For example, a simple WRITE accesss, a HAS_SIZE access, or an IS_NULL access. It also tests the message resolution of Truffle language objects, which enables using them in other languages.

## Version 0.15
1-Jul-2016
* [Source](http://www.graalvm.org/truffle/javadoc/com/oracle/truffle/api/source/Source.html) shall be
constructed via its `newBuilder` methods. The other ways to construct or modify
source objects are now deprecated.
* [RootNode.getName](http://www.graalvm.org/truffle/javadoc/com/oracle/truffle/api/nodes/RootNode.html#getName--)
to provide name of a method or function it represents.
* Instruments are now [loaded eagerly](https://github.com/graalvm/graal/commit/81018616abb0d4ae68e98b7fcd6fda7c8d0393a2) -
which has been reported as an observable behavioral change.
* The [Instrumenter](http://www.graalvm.org/truffle/javadoc/com/oracle/truffle/api/instrumentation/Instrumenter.html)
now allows one to observe when sources and source sections are being loaded via
[attaching a listener](http://www.graalvm.org/truffle/javadoc/com/oracle/truffle/api/instrumentation/Instrumenter.html#attachLoadSourceListener-com.oracle.truffle.api.instrumentation.SourceSectionFilter-T-boolean-).
* Control the way loops are exploded with a new [LoopExplosionKind](http://www.graalvm.org/truffle/javadoc/com/oracle/truffle/api/nodes/ExplodeLoop.LoopExplosionKind.html)
enum.
* [SuspendedEvent](http://www.graalvm.org/truffle/javadoc/com/oracle/truffle/api/debug/SuspendedEvent.html#toString-java.lang.Object-com.oracle.truffle.api.frame.FrameInstance-)
provides a way to convert any value on stack to its string representation.
* [TruffleTCK](http://www.graalvm.org/truffle/javadoc/com/oracle/truffle/tck/TruffleTCK.html) checks
whether languages properly support being interrupted after a time out
* Language implementations are encouraged to mark their internal sources as
[internal](http://www.graalvm.org/truffle/javadoc/com/oracle/truffle/api/source/Source.html#isInternal--)

## Version 0.14
2-Jun-2016
* [Source](http://www.graalvm.org/truffle/javadoc/com/oracle/truffle/api/source/Source.html) has been
rewritten to be more immutable. Once (part of) content of a source is loaded, it cannot be
changed.
* Methods `fromNamedAppendableText`, `fromNamedText` and `setFileCaching` of
`Source` has been deprecated as useless or not well defined
* New method `Source`.[getURI()](http://www.graalvm.org/truffle/javadoc/com/oracle/truffle/api/source/Source.html#getURI--)
has been introduced and should be used as a persistent identification of `Source` rather than
existing `getName()` & co. methods. Debugger is using the `URI` to
[attach breakpoints](http://www.graalvm.org/truffle/javadoc/com/oracle/truffle/api/debug/Debugger.html#setLineBreakpoint-int-java.net.URI-int-boolean-)
to not yet loaded sources
* Debugger introduces new [halt tag](http://www.graalvm.org/truffle/javadoc/com/oracle/truffle/api/debug/DebuggerTags.AlwaysHalt.html) to
make it easier to simulate concepts like JavaScript's `debugger` statement
* Debugger can be paused via the Debugger.[pause](http://www.graalvm.org/truffle/javadoc/com/oracle/truffle/api/debug/Debugger.html#pause--)
method
* [@CompilationFinal](http://www.graalvm.org/truffle/javadoc/com/oracle/truffle/api/CompilerDirectives.CompilationFinal.html)
annotation can now specify whether the finality applies to array elements as well
* [TruffleTCK](http://www.graalvm.org/truffle/javadoc/com/oracle/truffle/tck/TruffleTCK.html) has been
enhanced to test behavior of languages with respect to foreign array objects


## Version 0.13
22-Apr-2016
* `AcceptMessage` has been deprecated, replaced by
[MessageResolution](http://www.graalvm.org/truffle/javadoc/com/oracle/truffle/api/interop/MessageResolution.html) &
[co](http://www.graalvm.org/truffle/javadoc/com/oracle/truffle/api/interop/Resolve.html). annotations.
Now all message-oriented annotations need to be placed in a single source file.
That simplifies readability as well as improves incremental compilation in certain systems.
* Deprecated `Node.assignSourceSection` removed. This reduces the amount of memory
occupied by [Node](http://www.graalvm.org/truffle/javadoc/com/oracle/truffle/api/nodes/Node.html)
instance.
* `PolyglotEngine.Value.execute` is now as fast as direct `CallTarget.call`.
Using the [PolyglotEngine](http://www.graalvm.org/truffle/javadoc/com/oracle/truffle/api/vm/PolyglotEngine.html)
abstraction now comes with no overhead. Just [JPDA debuggers](http://wiki.apidesign.org/wiki/Truffle#Debugging_from_NetBeans)
need to
[turn debugging on](http://www.graalvm.org/truffle/javadoc/com/oracle/truffle/api/debug/Debugger.html#find-com.oracle.truffle.api.vm.PolyglotEngine-)
explicitly.
* Sharing of efficient code/AST between multiple instances of
[PolyglotEngine](http://www.graalvm.org/truffle/javadoc/com/oracle/truffle/api/vm/PolyglotEngine.html)
is possible. Using more than one `PolyglotEngine` resulted in code de-opt previously.
That isn't the case anymore. Future version of the API will provide explicit control
over the set of engines that share the code.
* Simple language JAR no longer contains test classes. There is a separate simple language tests distribution.

## Version 0.12
* The Instrumentation Framework has been revised and has new APIs that are integrated into the PolyglotEngine.
* Instrumentation support required of language implementations is specified as abstract methods on TruffleLanguage.
* Clients access instrumentation services via an instance of Instrumenter, provided by the Polyglot framework.
* `TruffleRuntime#iterateFrames` now starts at the current frame.

## Version 0.11
28-Jan-2016
* Improved interop API
* PolyglotEngine.Builder.getConfig
* TruffleLanguage.Env.isMimeTypeSupported

## Version 0.10
18-Dec-2015
* Profile API classes moved into its own com.oracle.truffle.api.profiles package

## Version 0.9
21-Oct-2015
* Debugger API

## Version 0.8
17-Jul-2015, [Repository Revision](http://lafo.ssw.uni-linz.ac.at/hg/truffle/shortlog/graal-0.8)
* The Truffle repository no longer contains Graal
* PolyglotEngine is an entry point for creating, building and running multi language Truffle systems
* Implement TruffleLanguage and use @Registration to register your language into the Truffle polyglot system
* Include Truffle TCK (test compatibility kit) into your test cases to verify your language implementation is compliant enough
* Interoperability API polished
* Cleanup of Source related API

## Version 0.7
29-Apr-2015, [Repository Revision](http://hg.openjdk.java.net/graal/graal/shortlog/graal-0.7)
* New, faster partial evaluation (no more TruffleCache).
* If a method is annotated with @ExplodeLoop and contains a loop that can not be exploded, partial evaluation will fail.
* Truffle background compilation is now multi-threaded.
* Experimental merge=true flag for @ExplodeLoop allows building bytecode-based interpreters (see BytecodeInterpreterPartialEvaluationTest).
* Added Node#deepCopy as primary method to copy ASTs.
* Disable inlining across Truffle boundary by default. New option TruffleInlineAcrossTruffleBoundary default false.
* Node.replace(Node) now guards against non-assignable replacement, and Node.isReplacementSafe(Node) checks in advance.
* Instrumentation:  AST "probing" is now safe and implemented by Node.probe(); language implementors need only implement Node.isInstrumentable() and Node.createWrapperNode().
* Instrumentation:  A new framework defines a category of  simple "instrumentation tools" that can be created, configured, and installed, after which they autonomously collect execution data of some kind.
* Instrumentation:  A new example "instrumentation tool" is a language-agnostic collector of code coverage information (CoverageTracker); there are two other examples.
* Removed unsafe compiler directives; use `sun.misc.Unsafe` instead.
* Removed `Node#onAdopt()`.
* Implemented a new generated code layout that reduces the code size.
* Changed all methods enclosed in a @TypeSystem must now be static.
* Changed all methods enclosed in generated type system classes are now static.
* Deprecated the type system constant used in the generated type system classes.
* Changed NodeFactory implementations are no longer generated by default. Use {Node}Gen#create instead of {Node}Factory#create to create new instances of nodes.
* Added @GenerateNodeFactory to generate NodeFactory implementations for this node and its subclasses.
* Deprecated @NodeAssumptions for removal in the next release.
* Deprecated experimental @Implies for removal in the next release.
* Added new package c.o.t.api.dsl.examples to the c.o.t.api.dsl project containing documented and debug-able Truffle-DSL use cases.
* Changed "typed execute methods" are no longer required for use as specialization return type or parameter. It is now sufficient to declare them in the @TypeSystem.
* Added @Cached annotation to express specialization local state.
* Added Specialization#limit to declare a limit expression for the maximum number of specialization instantiations.
* Changed syntax and semantics of Specialization#assumptions and Specialization#guards. They now use a Java like expression syntax.
* Changed guard expressions that do not bind any dynamic parameter are invoked just once per specialization instantiation. They are now asserted to be true on the fast path.
* Renamed @ImportGuards to @ImportStatic.
* Changed declaring a @TypeSystemReference for a node that contains specializations is not mandatory anymore.
* Changed types used in specializations are not restricted on types declared in the type system anymore.
* Changed nodes that declare all execute methods with the same number of evaluated arguments as specialization arguments do not require @NodeChild annotations anymore.
* Changed types used in checks and casts are not mandatory to be declared in the type system.

## Version 0.6
19-Dec-2014, [Repository Revision](http://hg.openjdk.java.net/graal/graal/shortlog/graal-0.6)
* Instrumentation: add Instrumentable API for language implementors, with most details automated (see package `com.oracle.truffle.api.instrument`).
* The BranchProfile constructor is now private. Use BranchProfile#create() instead.
* Renamed @CompilerDirectives.SlowPath to @CompilerDirectives.TruffleBoundary
* Renamed RootNode#isSplittable to RootNode#isCloningAllowed
* Removed RootNode#split. Cloning ASTs for splitting is now an implementation detail of the Truffle runtime implementation.
* Renamed DirectCallNode#isSplittable to DirectCallNode#isCallTargetCloningAllowed
* Renamed DirectCallNode#split to DirectCallNode#cloneCallTarget
* Renamed DirectCallNode#isSplit to DirectCallNode#isCallTargetCloned
* Added PrimitiveValueProfile.
* Added -G:TruffleTimeThreshold=5000 option to defer compilation for call targets
* Added RootNode#getExecutionContext to identify nodes with languages
* Removed `FrameTypeConversion` interface and changed the corresponding `FrameDescriptor` constructor to have a default value parameter instead.
* Removed `CompilerDirectives.unsafeFrameCast` (equivalent to a `(MaterializedFrame)` cast).
* Added `TruffleRuntime#getCapability` API method.
* Added `NodeInterface` and allowed child field to be declared with interfaces that extend it.
* Added `CompilerOptions` and allowed it to be set for `ExecutionContext` and `RootNode`.
* Added experimental object API (see new project `com.oracle.truffle.api.object`).

## Version 0.5
23-Sep-2014, [Repository Revision](http://hg.openjdk.java.net/graal/graal/shortlog/graal-0.5)
* Added `TruffleRuntime#getCallTargets()` to get all call targets that were created and are still referenced.
* Added `NeverValidAssumption` to complement `AlwaysValidAssumption`.
* Fixed a bug in `AssumedValue` that may not invalidate correctly.
* New option, `-G:+/-TruffleCompilationExceptionsAreThrown`, that will throw an `OptimizationFailedException` for compiler errors.

## Version 0.4
19-Aug-2014, [Repository Revision](http://hg.openjdk.java.net/graal/graal/shortlog/graal-0.4)
### Truffle
* Change API for stack walking to a visitor: `TruffleRuntime#iterateFrames` replaces `TruffleRuntime#getStackTrace`
* New flag `-G:+TraceTruffleCompilationCallTree` to print the tree of inlined calls before compilation.
* `truffle.jar`: strip out build-time only dependency into a seperated JAR file (`truffle-dsl-processor.jar`)
* New flag `-G:+TraceTruffleCompilationAST` to print the AST before compilation.
* New experimental `TypedObject` interface added.
* Added `isVisited` method for `BranchProfile`.
* Added new `ConditionProfile`, `BinaryConditionProfile` and `CountingConditionProfile` utility classes to profile if conditions.

## Version 0.3
9-May-2014, [Repository Revision](http://hg.openjdk.java.net/graal/graal/shortlog/graal-0.3)
* The method `CallTarget#call` takes now a variable number of Object arguments.
* Support for collecting stack traces and for accessing the current frame in slow paths (see `TruffleRuntime#getStackTrace`).
* Renamed `CallNode` to `DirectCallNode`.
* Renamed `TruffleRuntime#createCallNode` to `TruffleRuntime#createDirectCallNode`.
* Added `IndirectCallNode` for calls with a changing `CallTarget`.
* Added `TruffleRuntime#createIndirectCallNode` to create an `IndirectCallNode`.
* `DirectCallNode#inline` was renamed to `DirectCallNode#forceInlining()`.
* Removed deprecated `Node#adoptChild`.

## Version 0.2
25-Mar-2014, [Repository Revision](http://hg.openjdk.java.net/graal/graal/shortlog/graal-0.2)
* New API `TruffleRuntime#createCallNode` to create call nodes and to give the runtime system control over its implementation.
* New API `RootNode#getCachedCallNodes` to get a weak set of `CallNode`s that have registered to call the `RootNode`.
* New API to split the AST of a call-site context sensitively. `CallNode#split`, `CallNode#isSplittable`, `CallNode#getSplitCallTarget`, `CallNode#getCurrentCallTarget`, `RootNode#isSplittable`, `RootNode#split`.
* New API to inline a call-site into the call-graph. `CallNode#isInlinable`, `CallNode#inline`, `CallNode#isInlined`.
* New API for the runtime environment to register `CallTarget`s as caller to the `RootNode`. `CallNode#registerCallTarget`.
* Improved API for counting nodes in Truffle ASTs. `NodeUtil#countNodes` can be used with a `NodeFilter`.
* New API to declare the cost of a Node for use in runtime environment specific heuristics. See `NodeCost`, `Node#getCost` and `NodeInfo#cost`.
* Changed `Node#replace` reason parameter type to `CharSequence` (to enable lazy string building)
* New `Node#insert` method for inserting new nodes into the tree (formerly `adoptChild`)
* New `Node#adoptChildren` helper method that adopts all (direct and indirect) children of a node
* New API `Node#atomic` for atomic tree operations
* Made `Node#replace` thread-safe


## Version 0.1
5-Feb-2014, [Repository Revision](http://hg.openjdk.java.net/graal/graal/shortlog/graal-0.1)
* Initial version of a multi-language framework on top of Graal.<|MERGE_RESOLUTION|>--- conflicted
+++ resolved
@@ -32,14 +32,11 @@
     * Added `getIteratorNextElement(Object)` to return the current iterator element.
 * Added `TruffleContext.leaveAndEnter(Node, Supplier)` to wait for another thread without triggering multithreading.
 * Removed deprecated `TruffleLanguage.Env.getTruffleFile(String)`, `TruffleLanguage.Env.getTruffleFile(URI)` methods.
-<<<<<<< HEAD
 * Deprecated CompilationThreshold for prefered LastTierCompilationThreshold and SingleTierCompilationThreshold.
 * Added new features to the DSL `@NodeChild` annotation:
     * Added `implicit` and `implicitCreate` attributes to allow implicit creation of child nodes by the parent factory method.
     * Added `allowUncached` and `uncached` attributes to allow using `@NodeChild` with `@GenerateUncached`.
-=======
 * Added `TruffleLanguage.Env#getTruffleFileInternal(String, Predicate<TruffleFile>)` and `TruffleLanguage.Env#getTruffleFileInternal(URI, Predicate<TruffleFile>)` methods performing the guest language standard libraries check using a supplied predicate. These methods have a better performance compared to the `TruffleLanguage.Env#getInternalTruffleFile(String)` and `TruffleLanguage.Env#getInternalTruffleFile(URI)` as the guest language standard libraries check is performed only for files in the language home when IO is not enabled by the Context.
->>>>>>> a0f672b5
 
 ## Version 21.0.0
 * If an `AbstractTruffleException` is thrown from the `ContextLocalFactory`, `ContextThreadLocalFactory` or event listener, which is called during the context enter, the exception interop messages are executed without a context being entered. The event listeners called during the context enter are:
