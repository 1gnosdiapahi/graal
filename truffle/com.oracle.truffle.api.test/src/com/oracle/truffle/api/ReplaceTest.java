/*
 * Copyright (c) 2012, 2013, Oracle and/or its affiliates. All rights reserved.
 * DO NOT ALTER OR REMOVE COPYRIGHT NOTICES OR THIS FILE HEADER.
 *
 * This code is free software; you can redistribute it and/or modify it
 * under the terms of the GNU General Public License version 2 only, as
 * published by the Free Software Foundation.
 *
 * This code is distributed in the hope that it will be useful, but WITHOUT
 * ANY WARRANTY; without even the implied warranty of MERCHANTABILITY or
 * FITNESS FOR A PARTICULAR PURPOSE.  See the GNU General Public License
 * version 2 for more details (a copy is included in the LICENSE file that
 * accompanied this code).
 *
 * You should have received a copy of the GNU General Public License version
 * 2 along with this work; if not, write to the Free Software Foundation,
 * Inc., 51 Franklin St, Fifth Floor, Boston, MA 02110-1301 USA.
 *
 * Please contact Oracle, 500 Oracle Parkway, Redwood Shores, CA 94065 USA
 * or visit www.oracle.com if you need additional information or have any
 * questions.
 */
package com.oracle.truffle.api;

import static org.junit.Assert.assertEquals;

import java.util.Iterator;

import org.junit.After;
import org.junit.Assert;
import org.junit.Before;
import org.junit.Test;

import com.oracle.truffle.api.frame.VirtualFrame;
import com.oracle.truffle.api.nodes.Node;
import com.oracle.truffle.api.nodes.RootNode;
import com.oracle.truffle.api.utilities.InstrumentationTestMode;

/**
 * <h3>Replacing Nodes at Run Time</h3>
 *
 * <p>
 * The structure of the Truffle tree can be changed at run time by replacing nodes using the
 * {@link Node#replace(Node)} method. This method will automatically change the child pointer in the
 * parent of the node and replace it with a pointer to the new node.
 * </p>
 *
 * <p>
 * Replacing nodes is a costly operation, so it should not happen too often. The convention is that
 * the implementation of the Truffle nodes should ensure that there are maximal a small (and
 * constant) number of node replacements per Truffle node.
 * </p>
 *
 * <p>
 * The next part of the Truffle API introduction is at {@link com.oracle.truffle.api.CallTest}.
 * </p>
 */
public class ReplaceTest {

    @Before
    public void before() {
        InstrumentationTestMode.set(true);
    }

    @After
    public void after() {
        InstrumentationTestMode.set(false);
    }

    @Test
    public void test() {
        TruffleRuntime runtime = Truffle.getRuntime();
        UnresolvedNode leftChild = new UnresolvedNode("20");
        UnresolvedNode rightChild = new UnresolvedNode("22");
        TestRootNode rootNode = new TestRootNode(new ValueNode[]{leftChild, rightChild});
        CallTarget target = runtime.createCallTarget(rootNode);
        assertEquals(rootNode, leftChild.getParent());
        assertEquals(rootNode, rightChild.getParent());
        Iterator<Node> iterator = rootNode.getChildren().iterator();
        Assert.assertEquals(leftChild, iterator.next());
        Assert.assertEquals(rightChild, iterator.next());
        Assert.assertFalse(iterator.hasNext());
        Object result = target.call();
        assertEquals(42, result);
        assertEquals(42, target.call());
        iterator = rootNode.getChildren().iterator();
        Assert.assertEquals(ResolvedNode.class, iterator.next().getClass());
        Assert.assertEquals(ResolvedNode.class, iterator.next().getClass());
        Assert.assertFalse(iterator.hasNext());
        iterator = rootNode.getChildren().iterator();
        Assert.assertEquals(rootNode, iterator.next().getParent());
        Assert.assertEquals(rootNode, iterator.next().getParent());
        Assert.assertFalse(iterator.hasNext());
    }

    class TestRootNode extends RootNode {

        @Children private final ValueNode[] children;

        TestRootNode(ValueNode[] children) {
            super(TestingLanguage.class, null, null);
            this.children = children;
        }

        @Override
        public Object execute(VirtualFrame frame) {
            int sum = 0;
            for (int i = 0; i < children.length; ++i) {
                sum += children[i].execute();
            }
            return sum;
        }
    }

    abstract class ValueNode extends Node {

<<<<<<< HEAD
        public ValueNode() {
=======
        ValueNode() {
            super(null);
>>>>>>> 67c4830f
        }

        abstract int execute();
    }

    class UnresolvedNode extends ValueNode {

        private final String value;

        UnresolvedNode(String value) {
            this.value = value;
        }

        @Override
        int execute() {
            int intValue = Integer.parseInt(value);
            ResolvedNode newNode = this.replace(new ResolvedNode(intValue));
            return newNode.execute();
        }
    }

    class ResolvedNode extends ValueNode {

        private final int value;

        ResolvedNode(int value) {
            this.value = value;
        }

        @Override
        int execute() {
            return value;
        }
    }
}<|MERGE_RESOLUTION|>--- conflicted
+++ resolved
@@ -114,12 +114,8 @@
 
     abstract class ValueNode extends Node {
 
-<<<<<<< HEAD
-        public ValueNode() {
-=======
         ValueNode() {
             super(null);
->>>>>>> 67c4830f
         }
 
         abstract int execute();
